--- conflicted
+++ resolved
@@ -399,37 +399,6 @@
             body=body,
         )
 
-    @query_params("from_", "size")
-    def get_categories(
-        self, job_id, body=None, category_id=None, params=None, headers=None
-    ):
-        """
-        `<https://www.elastic.co/guide/en/elasticsearch/reference/current/ml-get-category.html>`_
-
-        :arg job_id: The name of the job
-        :arg body: Category selection details if not provided in URI
-        :arg category_id: The identifier of the category definition of
-            interest
-        :arg from_: skips a number of categories
-        :arg size: specifies a max number of categories to get
-        """
-        # from is a reserved word so it cannot be used, use from_ instead
-        if "from_" in params:
-            params["from"] = params.pop("from_")
-
-        if job_id in SKIP_IN_PATH:
-            raise ValueError("Empty value passed for a required argument 'job_id'.")
-
-        return self.transport.perform_request(
-            "GET",
-            _make_path(
-                "_ml", "anomaly_detectors", job_id, "results", "categories", category_id
-            ),
-            params=params,
-            headers=headers,
-            body=body,
-        )
-
     @query_params("allow_no_datafeeds")
     def get_datafeed_stats(self, datafeed_id=None, params=None, headers=None):
         """
@@ -557,42 +526,6 @@
             _make_path("_ml", "anomaly_detectors", job_id),
             params=params,
             headers=headers,
-        )
-
-    @query_params("desc", "end", "from_", "size", "sort", "start")
-    def get_model_snapshots(
-        self, job_id, body=None, snapshot_id=None, params=None, headers=None
-    ):
-        """
-        `<https://www.elastic.co/guide/en/elasticsearch/reference/current/ml-get-snapshot.html>`_
-
-        :arg job_id: The ID of the job to fetch
-        :arg body: Model snapshot selection criteria
-        :arg snapshot_id: The ID of the snapshot to fetch
-        :arg desc: True if the results should be sorted in descending
-            order
-        :arg end: The filter 'end' query parameter
-        :arg from_: Skips a number of documents
-        :arg size: The default number of documents returned in queries
-            as a string.
-        :arg sort: Name of the field to sort on
-        :arg start: The filter 'start' query parameter
-        """
-        # from is a reserved word so it cannot be used, use from_ instead
-        if "from_" in params:
-            params["from"] = params.pop("from_")
-
-        if job_id in SKIP_IN_PATH:
-            raise ValueError("Empty value passed for a required argument 'job_id'.")
-
-        return self.transport.perform_request(
-            "GET",
-            _make_path(
-                "_ml", "anomaly_detectors", job_id, "model_snapshots", snapshot_id
-            ),
-            params=params,
-            headers=headers,
-            body=body,
         )
 
     @query_params(
@@ -867,38 +800,6 @@
             body=body,
         )
 
-    @query_params("delete_intervening_results")
-    def revert_model_snapshot(
-        self, job_id, snapshot_id, body=None, params=None, headers=None
-    ):
-        """
-        `<https://www.elastic.co/guide/en/elasticsearch/reference/current/ml-revert-snapshot.html>`_
-
-        :arg job_id: The ID of the job to fetch
-        :arg snapshot_id: The ID of the snapshot to revert to
-        :arg body: Reversion options
-        :arg delete_intervening_results: Should we reset the results
-            back to the time of the snapshot?
-        """
-        for param in (job_id, snapshot_id):
-            if param in SKIP_IN_PATH:
-                raise ValueError("Empty value passed for a required argument.")
-
-        return self.transport.perform_request(
-            "POST",
-            _make_path(
-                "_ml",
-                "anomaly_detectors",
-                job_id,
-                "model_snapshots",
-                snapshot_id,
-                "_revert",
-            ),
-            params=params,
-            headers=headers,
-            body=body,
-        )
-
     @query_params("enabled", "timeout")
     def set_upgrade_mode(self, params=None, headers=None):
         """
@@ -1024,36 +925,6 @@
         )
 
     @query_params()
-    def update_model_snapshot(
-        self, job_id, snapshot_id, body, params=None, headers=None
-    ):
-        """
-        `<https://www.elastic.co/guide/en/elasticsearch/reference/current/ml-update-snapshot.html>`_
-
-        :arg job_id: The ID of the job to fetch
-        :arg snapshot_id: The ID of the snapshot to update
-        :arg body: The model snapshot properties to update
-        """
-        for param in (job_id, snapshot_id, body):
-            if param in SKIP_IN_PATH:
-                raise ValueError("Empty value passed for a required argument.")
-
-        return self.transport.perform_request(
-            "POST",
-            _make_path(
-                "_ml",
-                "anomaly_detectors",
-                job_id,
-                "model_snapshots",
-                snapshot_id,
-                "_update",
-            ),
-            params=params,
-            headers=headers,
-            body=body,
-        )
-
-    @query_params()
     def validate(self, body, params=None, headers=None):
         """
 
@@ -1087,13 +958,8 @@
             body=body,
         )
 
-<<<<<<< HEAD
     @query_params("force")
-    def delete_data_frame_analytics(self, id, params=None):
-=======
-    @query_params()
     def delete_data_frame_analytics(self, id, params=None, headers=None):
->>>>>>> ae74e1d0
         """
         `<https://www.elastic.co/guide/en/elasticsearch/reference/current/delete-dfanalytics.html>`_
 
@@ -1111,29 +977,7 @@
         )
 
     @query_params()
-<<<<<<< HEAD
-    def evaluate_data_frame(self, body, params=None):
-=======
-    def estimate_memory_usage(self, body, params=None, headers=None):
-        """
-        `<http://www.elastic.co/guide/en/elasticsearch/reference/current/estimate-memory-usage-dfanalytics.html>`_
-
-        :arg body: Memory usage estimation definition
-        """
-        if body in SKIP_IN_PATH:
-            raise ValueError("Empty value passed for a required argument 'body'.")
-
-        return self.transport.perform_request(
-            "POST",
-            "/_ml/data_frame/analytics/_estimate_memory_usage",
-            params=params,
-            headers=headers,
-            body=body,
-        )
-
-    @query_params()
     def evaluate_data_frame(self, body, params=None, headers=None):
->>>>>>> ae74e1d0
         """
         `<https://www.elastic.co/guide/en/elasticsearch/reference/current/evaluate-dfanalytics.html>`_
 
@@ -1266,7 +1110,7 @@
         )
 
     @query_params()
-    def delete_trained_model(self, model_id, params=None):
+    def delete_trained_model(self, model_id, params=None, headers=None):
         """
         `<https://www.elastic.co/guide/en/elasticsearch/reference/current/delete-inference.html>`_
 
@@ -1276,11 +1120,16 @@
             raise ValueError("Empty value passed for a required argument 'model_id'.")
 
         return self.transport.perform_request(
-            "DELETE", _make_path("_ml", "inference", model_id), params=params
-        )
-
-    @query_params()
-    def explain_data_frame_analytics(self, body=None, id=None, params=None):
+            "DELETE",
+            _make_path("_ml", "inference", model_id),
+            params=params,
+            headers=headers,
+        )
+
+    @query_params()
+    def explain_data_frame_analytics(
+        self, body=None, id=None, params=None, headers=None
+    ):
         """
         `<https://www.elastic.co/guide/en/elasticsearch/reference/current/explain-dfanalytics.html>`_
 
@@ -1291,6 +1140,7 @@
             "GET",
             _make_path("_ml", "data_frame", "analytics", id, "_explain"),
             params=params,
+            headers=headers,
             body=body,
         )
 
@@ -1301,7 +1151,7 @@
         "include_model_definition",
         "size",
     )
-    def get_trained_models(self, model_id=None, params=None):
+    def get_trained_models(self, model_id=None, params=None, headers=None):
         """
         `<https://www.elastic.co/guide/en/elasticsearch/reference/current/get-inference.html>`_
 
@@ -1324,11 +1174,14 @@
             params["from"] = params.pop("from_")
 
         return self.transport.perform_request(
-            "GET", _make_path("_ml", "inference", model_id), params=params
+            "GET",
+            _make_path("_ml", "inference", model_id),
+            params=params,
+            headers=headers,
         )
 
     @query_params("allow_no_match", "from_", "size")
-    def get_trained_models_stats(self, model_id=None, params=None):
+    def get_trained_models_stats(self, model_id=None, params=None, headers=None):
         """
         `<https://www.elastic.co/guide/en/elasticsearch/reference/current/get-inference-stats.html>`_
 
@@ -1345,11 +1198,14 @@
             params["from"] = params.pop("from_")
 
         return self.transport.perform_request(
-            "GET", _make_path("_ml", "inference", model_id, "_stats"), params=params
-        )
-
-    @query_params()
-    def put_trained_model(self, model_id, body, params=None):
+            "GET",
+            _make_path("_ml", "inference", model_id, "_stats"),
+            params=params,
+            headers=headers,
+        )
+
+    @query_params()
+    def put_trained_model(self, model_id, body, params=None, headers=None):
         """
 
         :arg model_id: The ID of the trained models to store
@@ -1360,5 +1216,138 @@
                 raise ValueError("Empty value passed for a required argument.")
 
         return self.transport.perform_request(
-            "PUT", _make_path("_ml", "inference", model_id), params=params, body=body
+            "PUT",
+            _make_path("_ml", "inference", model_id),
+            params=params,
+            headers=headers,
+            body=body,
+        )
+
+    @query_params("from_", "size")
+    def get_categories(
+        self, job_id, body=None, category_id=None, params=None, headers=None
+    ):
+        """
+        `<https://www.elastic.co/guide/en/elasticsearch/reference/current/ml-get-category.html>`_
+
+        :arg job_id: The name of the job
+        :arg body: Category selection details if not provided in URI
+        :arg category_id: The identifier of the category definition of
+            interest
+        :arg from_: skips a number of categories
+        :arg size: specifies a max number of categories to get
+        """
+        # from is a reserved word so it cannot be used, use from_ instead
+        if "from_" in params:
+            params["from"] = params.pop("from_")
+
+        if job_id in SKIP_IN_PATH:
+            raise ValueError("Empty value passed for a required argument 'job_id'.")
+
+        return self.transport.perform_request(
+            "GET",
+            _make_path(
+                "_ml", "anomaly_detectors", job_id, "results", "categories", category_id
+            ),
+            params=params,
+            headers=headers,
+            body=body,
+        )
+
+    @query_params("desc", "end", "from_", "size", "sort", "start")
+    def get_model_snapshots(
+        self, job_id, body=None, snapshot_id=None, params=None, headers=None
+    ):
+        """
+        `<https://www.elastic.co/guide/en/elasticsearch/reference/current/ml-get-snapshot.html>`_
+
+        :arg job_id: The ID of the job to fetch
+        :arg body: Model snapshot selection criteria
+        :arg snapshot_id: The ID of the snapshot to fetch
+        :arg desc: True if the results should be sorted in descending
+            order
+        :arg end: The filter 'end' query parameter
+        :arg from_: Skips a number of documents
+        :arg size: The default number of documents returned in queries
+            as a string.
+        :arg sort: Name of the field to sort on
+        :arg start: The filter 'start' query parameter
+        """
+        # from is a reserved word so it cannot be used, use from_ instead
+        if "from_" in params:
+            params["from"] = params.pop("from_")
+
+        if job_id in SKIP_IN_PATH:
+            raise ValueError("Empty value passed for a required argument 'job_id'.")
+
+        return self.transport.perform_request(
+            "GET",
+            _make_path(
+                "_ml", "anomaly_detectors", job_id, "model_snapshots", snapshot_id
+            ),
+            params=params,
+            headers=headers,
+            body=body,
+        )
+
+    @query_params("delete_intervening_results")
+    def revert_model_snapshot(
+        self, job_id, snapshot_id, body=None, params=None, headers=None
+    ):
+        """
+        `<https://www.elastic.co/guide/en/elasticsearch/reference/current/ml-revert-snapshot.html>`_
+
+        :arg job_id: The ID of the job to fetch
+        :arg snapshot_id: The ID of the snapshot to revert to
+        :arg body: Reversion options
+        :arg delete_intervening_results: Should we reset the results
+            back to the time of the snapshot?
+        """
+        for param in (job_id, snapshot_id):
+            if param in SKIP_IN_PATH:
+                raise ValueError("Empty value passed for a required argument.")
+
+        return self.transport.perform_request(
+            "POST",
+            _make_path(
+                "_ml",
+                "anomaly_detectors",
+                job_id,
+                "model_snapshots",
+                snapshot_id,
+                "_revert",
+            ),
+            params=params,
+            headers=headers,
+            body=body,
+        )
+
+    @query_params()
+    def update_model_snapshot(
+        self, job_id, snapshot_id, body, params=None, headers=None
+    ):
+        """
+        `<https://www.elastic.co/guide/en/elasticsearch/reference/current/ml-update-snapshot.html>`_
+
+        :arg job_id: The ID of the job to fetch
+        :arg snapshot_id: The ID of the snapshot to update
+        :arg body: The model snapshot properties to update
+        """
+        for param in (job_id, snapshot_id, body):
+            if param in SKIP_IN_PATH:
+                raise ValueError("Empty value passed for a required argument.")
+
+        return self.transport.perform_request(
+            "POST",
+            _make_path(
+                "_ml",
+                "anomaly_detectors",
+                job_id,
+                "model_snapshots",
+                snapshot_id,
+                "_update",
+            ),
+            params=params,
+            headers=headers,
+            body=body,
         )