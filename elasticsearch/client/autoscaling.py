--- conflicted
+++ resolved
@@ -20,6 +20,7 @@
     @query_params()
     def delete_autoscaling_policy(self, name, params=None, headers=None):
         """
+        Deletes an autoscaling policy.
         `<https://www.elastic.co/guide/en/elasticsearch/reference/master/autoscaling-delete-autoscaling-policy.html>`_
 
         :arg name: the name of the autoscaling policy
@@ -37,6 +38,7 @@
     @query_params()
     def put_autoscaling_policy(self, name, body, params=None, headers=None):
         """
+        Creates a new autoscaling policy.
         `<https://www.elastic.co/guide/en/elasticsearch/reference/master/autoscaling-put-autoscaling-policy.html>`_
 
         :arg name: the name of the autoscaling policy
@@ -57,11 +59,8 @@
     @query_params()
     def get_autoscaling_policy(self, name, params=None, headers=None):
         """
-<<<<<<< HEAD
-        `<https://www.elastic.co/guide/en/elasticsearch/reference/current/autoscaling-get-autoscaling-policy.html>`_
-=======
+        Retrieves an autoscaling policy.
         `<https://www.elastic.co/guide/en/elasticsearch/reference/master/autoscaling-get-autoscaling-policy.html>`_
->>>>>>> 1fa6cb8c
 
         :arg name: the name of the autoscaling policy
         """
