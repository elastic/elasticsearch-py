from __future__ import unicode_literals

import weakref
from datetime import date, datetime
from functools import wraps
<<<<<<< HEAD
from ..compat import string_types, quote_plus, text_type
=======
from ..compat import string_types, quote, PY2
>>>>>>> 3d395f30

# parts of URL to be omitted
SKIP_IN_PATH = (None, "", b"", [], ())


def _escape(value):
    """
    Escape a single value of a URL string or a query parameter. If it is a list
    or tuple, turn it into a comma-separated string first.
    """

    # make sequences into comma-separated stings
    if isinstance(value, (list, tuple)):
        value = ",".join(value)

    # dates and datetimes into isoformat
    elif isinstance(value, (date, datetime)):
        value = value.isoformat()

    # make bools into true/false strings
    elif isinstance(value, bool):
        value = str(value).lower()

    # don't decode bytestrings
    elif isinstance(value, bytes):
        return value

    # encode strings to utf-8
    if isinstance(value, text_type):
        return value.encode("utf-8")

    return str(value)


def _make_path(*parts):
    """
    Create a URL string from parts, omit all `None` values and empty strings.
    Convert lists and tuples to comma separated values.
    """
    # TODO: maybe only allow some parts to be lists/tuples ?
    return "/" + "/".join(
        # preserve ',' and '*' in url for nicer URLs in logs
        quote(_escape(p), b",*")
        for p in parts
        if p not in SKIP_IN_PATH
    )


# parameters that apply to all methods
GLOBAL_PARAMS = ("pretty", "human", "error_trace", "format", "filter_path")


def query_params(*es_query_params):
    """
    Decorator that pops all accepted parameters from method's kwargs and puts
    them in the params argument.
    """

    def _wrapper(func):
        @wraps(func)
        def _wrapped(*args, **kwargs):
            params = {}
            if "params" in kwargs:
                params = kwargs.pop("params").copy()
            for p in es_query_params + GLOBAL_PARAMS:
                if p in kwargs:
                    v = kwargs.pop(p)
                    if v is not None:
                        params[p] = _escape(v)

            # don't treat ignore and request_timeout as other params to avoid escaping
            for p in ("ignore", "request_timeout"):
                if p in kwargs:
                    params[p] = kwargs.pop(p)
            return func(*args, params=params, **kwargs)

        return _wrapped

    return _wrapper


def _bulk_body(serializer, body):
    # if not passed in a string, serialize items and join by newline
    if not isinstance(body, string_types):
        body = "\n".join(map(serializer.dumps, body))

    # bulk body must end with a newline
    if not body.endswith("\n"):
        body += "\n"

    return body


class NamespacedClient(object):
    def __init__(self, client):
        self.client = client

    @property
    def transport(self):
        return self.client.transport


class AddonClient(NamespacedClient):
    @classmethod
    def infect_client(cls, client):
        addon = cls(weakref.proxy(client))
        setattr(client, cls.namespace, addon)
        return client<|MERGE_RESOLUTION|>--- conflicted
+++ resolved
@@ -3,11 +3,7 @@
 import weakref
 from datetime import date, datetime
 from functools import wraps
-<<<<<<< HEAD
 from ..compat import string_types, quote_plus, text_type
-=======
-from ..compat import string_types, quote, PY2
->>>>>>> 3d395f30
 
 # parts of URL to be omitted
 SKIP_IN_PATH = (None, "", b"", [], ())
