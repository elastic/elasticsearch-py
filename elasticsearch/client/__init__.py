# -*- coding: utf-8 -*-
# Licensed to Elasticsearch B.V under one or more agreements.
# Elasticsearch B.V licenses this file to you under the Apache 2.0 License.
# See the LICENSE file in the project root for more information

from __future__ import unicode_literals
import logging

from .utils import query_params, _make_path, SKIP_IN_PATH, _bulk_body, _normalize_hosts
from .async_search import AsyncSearchClient
from .autoscaling import AutoscalingClient
from .indices import IndicesClient
from .ingest import IngestClient
from .cluster import ClusterClient
from .cat import CatClient
from .nodes import NodesClient
from .snapshot import SnapshotClient
from .tasks import TasksClient
from .xpack import XPackClient
from ..transport import Transport, TransportError

# xpack APIs
from .ccr import CcrClient
from .eql import EqlClient
from .graph import GraphClient
from .ilm import IlmClient
from .license import LicenseClient
from .migration import MigrationClient
from .ml import MlClient
from .monitoring import MonitoringClient
from .rollup import RollupClient
from .security import SecurityClient
from .sql import SqlClient
from .ssl import SslClient
from .watcher import WatcherClient
from .enrich import EnrichClient
from .searchable_snapshots import SearchableSnapshotsClient
from .slm import SlmClient
from .transform import TransformClient


logger = logging.getLogger("elasticsearch")


class Elasticsearch(object):
    """
    Elasticsearch low-level client. Provides a straightforward mapping from
    Python to ES REST endpoints.

    The instance has attributes ``cat``, ``cluster``, ``indices``, ``ingest``,
    ``nodes``, ``snapshot`` and ``tasks`` that provide access to instances of
    :class:`~elasticsearch.client.CatClient`,
    :class:`~elasticsearch.client.ClusterClient`,
    :class:`~elasticsearch.client.IndicesClient`,
    :class:`~elasticsearch.client.IngestClient`,
    :class:`~elasticsearch.client.NodesClient`,
    :class:`~elasticsearch.client.SnapshotClient` and
    :class:`~elasticsearch.client.TasksClient` respectively. This is the
    preferred (and only supported) way to get access to those classes and their
    methods.

    You can specify your own connection class which should be used by providing
    the ``connection_class`` parameter::

        # create connection to localhost using the ThriftConnection
        es = Elasticsearch(connection_class=ThriftConnection)

    If you want to turn on :ref:`sniffing` you have several options (described
    in :class:`~elasticsearch.Transport`)::

        # create connection that will automatically inspect the cluster to get
        # the list of active nodes. Start with nodes running on 'esnode1' and
        # 'esnode2'
        es = Elasticsearch(
            ['esnode1', 'esnode2'],
            # sniff before doing anything
            sniff_on_start=True,
            # refresh nodes after a node fails to respond
            sniff_on_connection_fail=True,
            # and also every 60 seconds
            sniffer_timeout=60
        )

    Different hosts can have different parameters, use a dictionary per node to
    specify those::

        # connect to localhost directly and another node using SSL on port 443
        # and an url_prefix. Note that ``port`` needs to be an int.
        es = Elasticsearch([
            {'host': 'localhost'},
            {'host': 'othernode', 'port': 443, 'url_prefix': 'es', 'use_ssl': True},
        ])

    If using SSL, there are several parameters that control how we deal with
    certificates (see :class:`~elasticsearch.Urllib3HttpConnection` for
    detailed description of the options)::

        es = Elasticsearch(
            ['localhost:443', 'other_host:443'],
            # turn on SSL
            use_ssl=True,
            # make sure we verify SSL certificates
            verify_certs=True,
            # provide a path to CA certs on disk
            ca_certs='/path/to/CA_certs'
        )

    If using SSL, but don't verify the certs, a warning message is showed
    optionally (see :class:`~elasticsearch.Urllib3HttpConnection` for
    detailed description of the options)::

        es = Elasticsearch(
            ['localhost:443', 'other_host:443'],
            # turn on SSL
            use_ssl=True,
            # no verify SSL certificates
            verify_certs=False,
            # don't show warnings about ssl certs verification
            ssl_show_warn=False
        )

    SSL client authentication is supported
    (see :class:`~elasticsearch.Urllib3HttpConnection` for
    detailed description of the options)::

        es = Elasticsearch(
            ['localhost:443', 'other_host:443'],
            # turn on SSL
            use_ssl=True,
            # make sure we verify SSL certificates
            verify_certs=True,
            # provide a path to CA certs on disk
            ca_certs='/path/to/CA_certs',
            # PEM formatted SSL client certificate
            client_cert='/path/to/clientcert.pem',
            # PEM formatted SSL client key
            client_key='/path/to/clientkey.pem'
        )

    Alternatively you can use RFC-1738 formatted URLs, as long as they are not
    in conflict with other options::

        es = Elasticsearch(
            [
                'http://user:secret@localhost:9200/',
                'https://user:secret@other_host:443/production'
            ],
            verify_certs=True
        )

    By default, `JSONSerializer
    <https://github.com/elastic/elasticsearch-py/blob/master/elasticsearch/serializer.py#L24>`_
    is used to encode all outgoing requests.
    However, you can implement your own custom serializer::

        from elasticsearch.serializer import JSONSerializer

        class SetEncoder(JSONSerializer):
            def default(self, obj):
                if isinstance(obj, set):
                    return list(obj)
                if isinstance(obj, Something):
                    return 'CustomSomethingRepresentation'
                return JSONSerializer.default(self, obj)

        es = Elasticsearch(serializer=SetEncoder())

    """

    def __init__(self, hosts=None, transport_class=Transport, **kwargs):
        """
        :arg hosts: list of nodes, or a single node, we should connect to.
            Node should be a dictionary ({"host": "localhost", "port": 9200}),
            the entire dictionary will be passed to the :class:`~elasticsearch.Connection`
            class as kwargs, or a string in the format of ``host[:port]`` which will be
            translated to a dictionary automatically.  If no value is given the
            :class:`~elasticsearch.Connection` class defaults will be used.

        :arg transport_class: :class:`~elasticsearch.Transport` subclass to use.

        :arg kwargs: any additional arguments will be passed on to the
            :class:`~elasticsearch.Transport` class and, subsequently, to the
            :class:`~elasticsearch.Connection` instances.
        """
        self.transport = transport_class(_normalize_hosts(hosts), **kwargs)

        # namespaced clients for compatibility with API names
        self.async_search = AsyncSearchClient(self)
        self.autoscaling = AutoscalingClient(self)
        self.indices = IndicesClient(self)
        self.ingest = IngestClient(self)
        self.cluster = ClusterClient(self)
        self.cat = CatClient(self)
        self.nodes = NodesClient(self)
        self.snapshot = SnapshotClient(self)
        self.tasks = TasksClient(self)

        self.xpack = XPackClient(self)
        self.eql = EqlClient(self)
        self.ccr = CcrClient(self)
        self.graph = GraphClient(self)
        self.ilm = IlmClient(self)
        self.indices = IndicesClient(self)
        self.license = LicenseClient(self)
        self.migration = MigrationClient(self)
        self.ml = MlClient(self)
        self.monitoring = MonitoringClient(self)
        self.rollup = RollupClient(self)
        self.security = SecurityClient(self)
        self.sql = SqlClient(self)
        self.ssl = SslClient(self)
        self.watcher = WatcherClient(self)
        self.enrich = EnrichClient(self)
        self.searchable_snapshots = SearchableSnapshotsClient(self)
        self.slm = SlmClient(self)
        self.transform = TransformClient(self)

    def __repr__(self):
        try:
            # get a list of all connections
            cons = self.transport.hosts
            # truncate to 5 if there are too many
            if len(cons) > 5:
                cons = cons[:5] + ["..."]
            return "<{cls}({cons})>".format(cls=self.__class__.__name__, cons=cons)
        except Exception:
            # probably operating on custom transport and connection_pool, ignore
            return super(Elasticsearch, self).__repr__()

<<<<<<< HEAD
    def __enter__(self):
        self.transport._async_start()
        return self
=======
    # AUTO-GENERATED-API-DEFINITIONS #
    @query_params()
    def ping(self, params=None, headers=None):
        """
        Returns whether the cluster is running.
        `<https://www.elastic.co/guide/en/elasticsearch/reference/master/index.html>`_
        """
        try:
            return self.transport.perform_request(
                "HEAD", "/", params=params, headers=headers
            )
        except TransportError:
            return False

    @query_params()
    def info(self, params=None, headers=None):
        """
        Returns basic information about the cluster.
        `<https://www.elastic.co/guide/en/elasticsearch/reference/master/index.html>`_
        """
        return self.transport.perform_request(
            "GET", "/", params=params, headers=headers
        )

    @query_params(
        "pipeline",
        "prefer_v2_templates",
        "refresh",
        "routing",
        "timeout",
        "version",
        "version_type",
        "wait_for_active_shards",
    )
    def create(self, index, id, body, doc_type=None, params=None, headers=None):
        """
        Creates a new document in the index.  Returns a 409 response when a document
        with a same ID already exists in the index.
        `<https://www.elastic.co/guide/en/elasticsearch/reference/master/docs-index_.html>`_

        :arg index: The name of the index
        :arg id: Document ID
        :arg body: The document
        :arg doc_type: The type of the document
        :arg pipeline: The pipeline id to preprocess incoming documents
            with
        :arg prefer_v2_templates: favor V2 templates instead of V1
            templates during automatic index creation
        :arg refresh: If `true` then refresh the affected shards to make
            this operation visible to search, if `wait_for` then wait for a refresh
            to make this operation visible to search, if `false` (the default) then
            do nothing with refreshes.  Valid choices: true, false, wait_for
        :arg routing: Specific routing value
        :arg timeout: Explicit operation timeout
        :arg version: Explicit version number for concurrency control
        :arg version_type: Specific version type  Valid choices:
            internal, external, external_gte
        :arg wait_for_active_shards: Sets the number of shard copies
            that must be active before proceeding with the index operation. Defaults
            to 1, meaning the primary shard only. Set to `all` for all shard copies,
            otherwise set to any non-negative value less than or equal to the total
            number of copies for the shard (number of replicas + 1)
        """
        for param in (index, id, body):
            if param in SKIP_IN_PATH:
                raise ValueError("Empty value passed for a required argument.")

        if doc_type in SKIP_IN_PATH:
            path = _make_path(index, "_create", id)
        else:
            path = _make_path(index, doc_type, id)

        return self.transport.perform_request(
            "POST" if id in SKIP_IN_PATH else "PUT",
            path,
            params=params,
            headers=headers,
            body=body,
        )

    @query_params(
        "if_primary_term",
        "if_seq_no",
        "op_type",
        "pipeline",
        "prefer_v2_templates",
        "refresh",
        "routing",
        "timeout",
        "version",
        "version_type",
        "wait_for_active_shards",
    )
    def index(self, index, body, id=None, params=None, headers=None):
        """
        Creates or updates a document in an index.
        `<https://www.elastic.co/guide/en/elasticsearch/reference/master/docs-index_.html>`_

        :arg index: The name of the index
        :arg body: The document
        :arg id: Document ID
        :arg if_primary_term: only perform the index operation if the
            last operation that has changed the document has the specified primary
            term
        :arg if_seq_no: only perform the index operation if the last
            operation that has changed the document has the specified sequence
            number
        :arg op_type: Explicit operation type. Defaults to `index` for
            requests with an explicit document ID, and to `create`for requests
            without an explicit document ID  Valid choices: index, create
        :arg pipeline: The pipeline id to preprocess incoming documents
            with
        :arg prefer_v2_templates: favor V2 templates instead of V1
            templates during automatic index creation
        :arg refresh: If `true` then refresh the affected shards to make
            this operation visible to search, if `wait_for` then wait for a refresh
            to make this operation visible to search, if `false` (the default) then
            do nothing with refreshes.  Valid choices: true, false, wait_for
        :arg routing: Specific routing value
        :arg timeout: Explicit operation timeout
        :arg version: Explicit version number for concurrency control
        :arg version_type: Specific version type  Valid choices:
            internal, external, external_gte
        :arg wait_for_active_shards: Sets the number of shard copies
            that must be active before proceeding with the index operation. Defaults
            to 1, meaning the primary shard only. Set to `all` for all shard copies,
            otherwise set to any non-negative value less than or equal to the total
            number of copies for the shard (number of replicas + 1)
        """
        for param in (index, body):
            if param in SKIP_IN_PATH:
                raise ValueError("Empty value passed for a required argument.")
>>>>>>> 1fa6cb8c

    def __exit__(self, *_):
        self.transport.close()

    # AUTO-GENERATED-API-DEFINITIONS #
    @query_params(
        "_source",
        "_source_excludes",
        "_source_includes",
        "pipeline",
        "prefer_v2_templates",
        "refresh",
        "routing",
        "timeout",
        "wait_for_active_shards",
    )
    def bulk(self, body, index=None, doc_type=None, params=None, headers=None):
        """
        Allows to perform multiple index/update/delete operations in a single request.
        `<https://www.elastic.co/guide/en/elasticsearch/reference/master/docs-bulk.html>`_

        :arg body: The operation definition and data (action-data
            pairs), separated by newlines
        :arg index: Default index for items which don't provide one
        :arg doc_type: Default document type for items which don't
            provide one
        :arg _source: True or false to return the _source field or not,
            or default list of fields to return, can be overridden on each sub-
            request
        :arg _source_excludes: Default list of fields to exclude from
            the returned _source field, can be overridden on each sub-request
        :arg _source_includes: Default list of fields to extract and
            return from the _source field, can be overridden on each sub-request
        :arg pipeline: The pipeline id to preprocess incoming documents
            with
        :arg prefer_v2_templates: favor V2 templates instead of V1
            templates during automatic index creation
        :arg refresh: If `true` then refresh the affected shards to make
            this operation visible to search, if `wait_for` then wait for a refresh
            to make this operation visible to search, if `false` (the default) then
            do nothing with refreshes.  Valid choices: true, false, wait_for
        :arg routing: Specific routing value
        :arg timeout: Explicit operation timeout
        :arg wait_for_active_shards: Sets the number of shard copies
            that must be active before proceeding with the bulk operation. Defaults
            to 1, meaning the primary shard only. Set to `all` for all shard copies,
            otherwise set to any non-negative value less than or equal to the total
            number of copies for the shard (number of replicas + 1)
        """
        if body in SKIP_IN_PATH:
            raise ValueError("Empty value passed for a required argument 'body'.")

        body = _bulk_body(self.transport.serializer, body)
        return self.transport.perform_request(
            "POST",
            _make_path(index, doc_type, "_bulk"),
            params=params,
            headers=headers,
            body=body,
        )

    @query_params()
    def clear_scroll(self, body=None, scroll_id=None, params=None, headers=None):
        """
        Explicitly clears the search context for a scroll.
        `<https://www.elastic.co/guide/en/elasticsearch/reference/master/search-request-body.html#_clear_scroll_api>`_

        :arg body: A comma-separated list of scroll IDs to clear if none
            was specified via the scroll_id parameter
        :arg scroll_id: A comma-separated list of scroll IDs to clear
        """
        if scroll_id in SKIP_IN_PATH and body in SKIP_IN_PATH:
            raise ValueError("You need to supply scroll_id or body.")
        elif scroll_id and not body:
            body = {"scroll_id": [scroll_id]}
        elif scroll_id:
            params["scroll_id"] = scroll_id

        return self.transport.perform_request(
            "DELETE", "/_search/scroll", params=params, headers=headers, body=body
        )

    @query_params(
        "allow_no_indices",
        "analyze_wildcard",
        "analyzer",
        "default_operator",
        "df",
        "expand_wildcards",
        "ignore_throttled",
        "ignore_unavailable",
        "lenient",
        "min_score",
        "preference",
        "q",
        "routing",
        "terminate_after",
    )
    def count(self, body=None, index=None, params=None, headers=None):
        """
        Returns number of documents matching a query.
        `<https://www.elastic.co/guide/en/elasticsearch/reference/master/search-count.html>`_

        :arg body: A query to restrict the results specified with the
            Query DSL (optional)
        :arg index: A comma-separated list of indices to restrict the
            results
        :arg allow_no_indices: Whether to ignore if a wildcard indices
            expression resolves into no concrete indices. (This includes `_all`
            string or when no indices have been specified)
        :arg analyze_wildcard: Specify whether wildcard and prefix
            queries should be analyzed (default: false)
        :arg analyzer: The analyzer to use for the query string
        :arg default_operator: The default operator for query string
            query (AND or OR)  Valid choices: AND, OR  Default: OR
        :arg df: The field to use as default where no field prefix is
            given in the query string
        :arg expand_wildcards: Whether to expand wildcard expression to
            concrete indices that are open, closed or both.  Valid choices: open,
            closed, hidden, none, all  Default: open
        :arg ignore_throttled: Whether specified concrete, expanded or
            aliased indices should be ignored when throttled
        :arg ignore_unavailable: Whether specified concrete indices
            should be ignored when unavailable (missing or closed)
        :arg lenient: Specify whether format-based query failures (such
            as providing text to a numeric field) should be ignored
        :arg min_score: Include only documents with a specific `_score`
            value in the result
        :arg preference: Specify the node or shard the operation should
            be performed on (default: random)
        :arg q: Query in the Lucene query string syntax
        :arg routing: A comma-separated list of specific routing values
        :arg terminate_after: The maximum count for each shard, upon
            reaching which the query execution will terminate early
        """
        return self.transport.perform_request(
            "POST",
            _make_path(index, "_count"),
            params=params,
            headers=headers,
            body=body,
        )

    @query_params(
        "pipeline",
        "refresh",
        "routing",
        "timeout",
        "version",
        "version_type",
        "wait_for_active_shards",
    )
    def create(self, index, id, body, doc_type=None, params=None, headers=None):
        """
        Creates a new document in the index.  Returns a 409 response when a document
        with a same ID already exists in the index.
        `<https://www.elastic.co/guide/en/elasticsearch/reference/master/docs-index_.html>`_

        :arg index: The name of the index
        :arg id: Document ID
        :arg body: The document
        :arg doc_type: The type of the document
        :arg pipeline: The pipeline id to preprocess incoming documents
            with
        :arg refresh: If `true` then refresh the affected shards to make
            this operation visible to search, if `wait_for` then wait for a refresh
            to make this operation visible to search, if `false` (the default) then
            do nothing with refreshes.  Valid choices: true, false, wait_for
        :arg routing: Specific routing value
        :arg timeout: Explicit operation timeout
        :arg version: Explicit version number for concurrency control
        :arg version_type: Specific version type  Valid choices:
            internal, external, external_gte
        :arg wait_for_active_shards: Sets the number of shard copies
            that must be active before proceeding with the index operation. Defaults
            to 1, meaning the primary shard only. Set to `all` for all shard copies,
            otherwise set to any non-negative value less than or equal to the total
            number of copies for the shard (number of replicas + 1)
        """
        for param in (index, id, body):
            if param in SKIP_IN_PATH:
                raise ValueError("Empty value passed for a required argument.")

        if doc_type in SKIP_IN_PATH:
            path = _make_path(index, "_create", id)
        else:
            path = _make_path(index, doc_type, id)

        return self.transport.perform_request(
            "POST" if id in SKIP_IN_PATH else "PUT",
            path,
            params=params,
            headers=headers,
            body=body,
        )

    @query_params(
        "if_primary_term",
        "if_seq_no",
        "refresh",
        "routing",
        "timeout",
        "version",
        "version_type",
        "wait_for_active_shards",
    )
    def delete(self, index, id, doc_type=None, params=None, headers=None):
        """
        Removes a document from the index.
        `<https://www.elastic.co/guide/en/elasticsearch/reference/master/docs-delete.html>`_

        :arg index: The name of the index
        :arg id: The document ID
        :arg doc_type: The type of the document
        :arg if_primary_term: only perform the delete operation if the
            last operation that has changed the document has the specified primary
            term
        :arg if_seq_no: only perform the delete operation if the last
            operation that has changed the document has the specified sequence
            number
        :arg refresh: If `true` then refresh the affected shards to make
            this operation visible to search, if `wait_for` then wait for a refresh
            to make this operation visible to search, if `false` (the default) then
            do nothing with refreshes.  Valid choices: true, false, wait_for
        :arg routing: Specific routing value
        :arg timeout: Explicit operation timeout
        :arg version: Explicit version number for concurrency control
        :arg version_type: Specific version type  Valid choices:
            internal, external, external_gte
        :arg wait_for_active_shards: Sets the number of shard copies
            that must be active before proceeding with the delete operation.
            Defaults to 1, meaning the primary shard only. Set to `all` for all
            shard copies, otherwise set to any non-negative value less than or equal
            to the total number of copies for the shard (number of replicas + 1)
        """
        for param in (index, id):
            if param in SKIP_IN_PATH:
                raise ValueError("Empty value passed for a required argument.")

        if doc_type in SKIP_IN_PATH:
            doc_type = "_doc"

        return self.transport.perform_request(
            "DELETE", _make_path(index, doc_type, id), params=params, headers=headers
        )

    @query_params(
        "_source",
        "_source_excludes",
        "_source_includes",
        "allow_no_indices",
        "analyze_wildcard",
        "analyzer",
        "conflicts",
        "default_operator",
        "df",
        "expand_wildcards",
        "from_",
        "ignore_unavailable",
        "lenient",
        "max_docs",
        "preference",
        "q",
        "refresh",
        "request_cache",
        "requests_per_second",
        "routing",
        "scroll",
        "scroll_size",
        "search_timeout",
        "search_type",
        "slices",
        "sort",
        "stats",
        "terminate_after",
        "timeout",
        "version",
        "wait_for_active_shards",
        "wait_for_completion",
    )
    def delete_by_query(self, index, body, params=None, headers=None):
        """
        Deletes documents matching the provided query.
        `<https://www.elastic.co/guide/en/elasticsearch/reference/master/docs-delete-by-query.html>`_

        :arg index: A comma-separated list of index names to search; use
            `_all` or empty string to perform the operation on all indices
        :arg body: The search definition using the Query DSL
        :arg _source: True or false to return the _source field or not,
            or a list of fields to return
        :arg _source_excludes: A list of fields to exclude from the
            returned _source field
        :arg _source_includes: A list of fields to extract and return
            from the _source field
        :arg allow_no_indices: Whether to ignore if a wildcard indices
            expression resolves into no concrete indices. (This includes `_all`
            string or when no indices have been specified)
        :arg analyze_wildcard: Specify whether wildcard and prefix
            queries should be analyzed (default: false)
        :arg analyzer: The analyzer to use for the query string
        :arg conflicts: What to do when the delete by query hits version
            conflicts?  Valid choices: abort, proceed  Default: abort
        :arg default_operator: The default operator for query string
            query (AND or OR)  Valid choices: AND, OR  Default: OR
        :arg df: The field to use as default where no field prefix is
            given in the query string
        :arg expand_wildcards: Whether to expand wildcard expression to
            concrete indices that are open, closed or both.  Valid choices: open,
            closed, hidden, none, all  Default: open
        :arg from\\_: Starting offset (default: 0)
        :arg ignore_unavailable: Whether specified concrete indices
            should be ignored when unavailable (missing or closed)
        :arg lenient: Specify whether format-based query failures (such
            as providing text to a numeric field) should be ignored
        :arg max_docs: Maximum number of documents to process (default:
            all documents)
        :arg preference: Specify the node or shard the operation should
            be performed on (default: random)
        :arg q: Query in the Lucene query string syntax
        :arg refresh: Should the affected indexes be refreshed?
        :arg request_cache: Specify if request cache should be used for
            this request or not, defaults to index level setting
        :arg requests_per_second: The throttle for this request in sub-
            requests per second. -1 means no throttle.
        :arg routing: A comma-separated list of specific routing values
        :arg scroll: Specify how long a consistent view of the index
            should be maintained for scrolled search
        :arg scroll_size: Size on the scroll request powering the delete
            by query  Default: 100
        :arg search_timeout: Explicit timeout for each search request.
            Defaults to no timeout.
        :arg search_type: Search operation type  Valid choices:
            query_then_fetch, dfs_query_then_fetch
        :arg slices: The number of slices this task should be divided
            into. Defaults to 1, meaning the task isn't sliced into subtasks. Can be
            set to `auto`.  Default: 1
        :arg sort: A comma-separated list of <field>:<direction> pairs
        :arg stats: Specific 'tag' of the request for logging and
            statistical purposes
        :arg terminate_after: The maximum number of documents to collect
            for each shard, upon reaching which the query execution will terminate
            early.
        :arg timeout: Time each individual bulk request should wait for
            shards that are unavailable.  Default: 1m
        :arg version: Specify whether to return document version as part
            of a hit
        :arg wait_for_active_shards: Sets the number of shard copies
            that must be active before proceeding with the delete by query
            operation. Defaults to 1, meaning the primary shard only. Set to `all`
            for all shard copies, otherwise set to any non-negative value less than
            or equal to the total number of copies for the shard (number of replicas
            + 1)
        :arg wait_for_completion: Should the request should block until
            the delete by query is complete.  Default: True
        """
        # from is a reserved word so it cannot be used, use from_ instead
        if "from_" in params:
            params["from"] = params.pop("from_")

        for param in (index, body):
            if param in SKIP_IN_PATH:
                raise ValueError("Empty value passed for a required argument.")

        return self.transport.perform_request(
            "POST",
            _make_path(index, "_delete_by_query"),
            params=params,
            headers=headers,
            body=body,
        )

    @query_params("requests_per_second")
    def delete_by_query_rethrottle(self, task_id, params=None, headers=None):
        """
        Changes the number of requests per second for a particular Delete By Query
        operation.
        `<https://www.elastic.co/guide/en/elasticsearch/reference/master/docs-delete-by-query.html>`_

        :arg task_id: The task id to rethrottle
        :arg requests_per_second: The throttle to set on this request in
            floating sub-requests per second. -1 means set no throttle.
        """
        if task_id in SKIP_IN_PATH:
            raise ValueError("Empty value passed for a required argument 'task_id'.")

        return self.transport.perform_request(
            "POST",
            _make_path("_delete_by_query", task_id, "_rethrottle"),
            params=params,
            headers=headers,
        )

    @query_params("master_timeout", "timeout")
    def delete_script(self, id, params=None, headers=None):
        """
        Deletes a script.
        `<https://www.elastic.co/guide/en/elasticsearch/reference/master/modules-scripting.html>`_

        :arg id: Script ID
        :arg master_timeout: Specify timeout for connection to master
        :arg timeout: Explicit operation timeout
        """
        if id in SKIP_IN_PATH:
            raise ValueError("Empty value passed for a required argument 'id'.")

        return self.transport.perform_request(
            "DELETE", _make_path("_scripts", id), params=params, headers=headers
        )

    @query_params(
        "_source",
        "_source_excludes",
        "_source_includes",
        "preference",
        "realtime",
        "refresh",
        "routing",
        "stored_fields",
        "version",
        "version_type",
    )
    def exists(self, index, id, params=None, headers=None):
        """
        Returns information about whether a document exists in an index.
        `<https://www.elastic.co/guide/en/elasticsearch/reference/master/docs-get.html>`_

        :arg index: The name of the index
        :arg id: The document ID
        :arg _source: True or false to return the _source field or not,
            or a list of fields to return
        :arg _source_excludes: A list of fields to exclude from the
            returned _source field
        :arg _source_includes: A list of fields to extract and return
            from the _source field
        :arg preference: Specify the node or shard the operation should
            be performed on (default: random)
        :arg realtime: Specify whether to perform the operation in
            realtime or search mode
        :arg refresh: Refresh the shard containing the document before
            performing the operation
        :arg routing: Specific routing value
        :arg stored_fields: A comma-separated list of stored fields to
            return in the response
        :arg version: Explicit version number for concurrency control
        :arg version_type: Specific version type  Valid choices:
            internal, external, external_gte
        """
        for param in (index, id):
            if param in SKIP_IN_PATH:
                raise ValueError("Empty value passed for a required argument.")

        return self.transport.perform_request(
            "HEAD", _make_path(index, "_doc", id), params=params, headers=headers
        )

    @query_params(
        "_source",
        "_source_excludes",
        "_source_includes",
        "preference",
        "realtime",
        "refresh",
        "routing",
        "version",
        "version_type",
    )
    def exists_source(self, index, id, doc_type=None, params=None, headers=None):
        """
        Returns information about whether a document source exists in an index.
        `<https://www.elastic.co/guide/en/elasticsearch/reference/master/docs-get.html>`_

        :arg index: The name of the index
        :arg id: The document ID
        :arg doc_type: The type of the document; deprecated and optional
            starting with 7.0
        :arg _source: True or false to return the _source field or not,
            or a list of fields to return
        :arg _source_excludes: A list of fields to exclude from the
            returned _source field
        :arg _source_includes: A list of fields to extract and return
            from the _source field
        :arg preference: Specify the node or shard the operation should
            be performed on (default: random)
        :arg realtime: Specify whether to perform the operation in
            realtime or search mode
        :arg refresh: Refresh the shard containing the document before
            performing the operation
        :arg routing: Specific routing value
        :arg version: Explicit version number for concurrency control
        :arg version_type: Specific version type  Valid choices:
            internal, external, external_gte
        """
        for param in (index, id):
            if param in SKIP_IN_PATH:
                raise ValueError("Empty value passed for a required argument.")

        return self.transport.perform_request(
            "HEAD",
            _make_path(index, doc_type, id, "_source"),
            params=params,
            headers=headers,
        )

    @query_params(
        "_source",
        "_source_excludes",
        "_source_includes",
        "analyze_wildcard",
        "analyzer",
        "default_operator",
        "df",
        "lenient",
        "preference",
        "q",
        "routing",
        "stored_fields",
    )
    def explain(self, index, id, body=None, params=None, headers=None):
        """
        Returns information about why a specific matches (or doesn't match) a query.
        `<https://www.elastic.co/guide/en/elasticsearch/reference/master/search-explain.html>`_

        :arg index: The name of the index
        :arg id: The document ID
        :arg body: The query definition using the Query DSL
        :arg _source: True or false to return the _source field or not,
            or a list of fields to return
        :arg _source_excludes: A list of fields to exclude from the
            returned _source field
        :arg _source_includes: A list of fields to extract and return
            from the _source field
        :arg analyze_wildcard: Specify whether wildcards and prefix
            queries in the query string query should be analyzed (default: false)
        :arg analyzer: The analyzer for the query string query
        :arg default_operator: The default operator for query string
            query (AND or OR)  Valid choices: AND, OR  Default: OR
        :arg df: The default field for query string query (default:
            _all)
        :arg lenient: Specify whether format-based query failures (such
            as providing text to a numeric field) should be ignored
        :arg preference: Specify the node or shard the operation should
            be performed on (default: random)
        :arg q: Query in the Lucene query string syntax
        :arg routing: Specific routing value
        :arg stored_fields: A comma-separated list of stored fields to
            return in the response
        """
        for param in (index, id):
            if param in SKIP_IN_PATH:
                raise ValueError("Empty value passed for a required argument.")

        return self.transport.perform_request(
            "POST",
            _make_path(index, "_explain", id),
            params=params,
            headers=headers,
            body=body,
        )

    @query_params(
        "allow_no_indices",
        "expand_wildcards",
        "fields",
        "ignore_unavailable",
        "include_unmapped",
    )
    def field_caps(self, index=None, params=None, headers=None):
        """
        Returns the information about the capabilities of fields among multiple
        indices.
        `<https://www.elastic.co/guide/en/elasticsearch/reference/master/search-field-caps.html>`_

        :arg index: A comma-separated list of index names; use `_all` or
            empty string to perform the operation on all indices
        :arg allow_no_indices: Whether to ignore if a wildcard indices
            expression resolves into no concrete indices. (This includes `_all`
            string or when no indices have been specified)
        :arg expand_wildcards: Whether to expand wildcard expression to
            concrete indices that are open, closed or both.  Valid choices: open,
            closed, hidden, none, all  Default: open
        :arg fields: A comma-separated list of field names
        :arg ignore_unavailable: Whether specified concrete indices
            should be ignored when unavailable (missing or closed)
        :arg include_unmapped: Indicates whether unmapped fields should
            be included in the response.
        """
        return self.transport.perform_request(
            "GET", _make_path(index, "_field_caps"), params=params, headers=headers
        )

    @query_params(
        "_source",
        "_source_excludes",
        "_source_includes",
        "preference",
        "realtime",
        "refresh",
        "routing",
        "stored_fields",
        "version",
        "version_type",
    )
    def get(self, index, id, params=None, headers=None):
        """
        Returns a document.
        `<https://www.elastic.co/guide/en/elasticsearch/reference/master/docs-get.html>`_

        :arg index: The name of the index
        :arg id: The document ID
        :arg _source: True or false to return the _source field or not,
            or a list of fields to return
        :arg _source_excludes: A list of fields to exclude from the
            returned _source field
        :arg _source_includes: A list of fields to extract and return
            from the _source field
        :arg preference: Specify the node or shard the operation should
            be performed on (default: random)
        :arg realtime: Specify whether to perform the operation in
            realtime or search mode
        :arg refresh: Refresh the shard containing the document before
            performing the operation
        :arg routing: Specific routing value
        :arg stored_fields: A comma-separated list of stored fields to
            return in the response
        :arg version: Explicit version number for concurrency control
        :arg version_type: Specific version type  Valid choices:
            internal, external, external_gte
        """
        for param in (index, id):
            if param in SKIP_IN_PATH:
                raise ValueError("Empty value passed for a required argument.")

        return self.transport.perform_request(
            "GET", _make_path(index, "_doc", id), params=params, headers=headers
        )

    @query_params("master_timeout")
    def get_script(self, id, params=None, headers=None):
        """
        Returns a script.
        `<https://www.elastic.co/guide/en/elasticsearch/reference/master/modules-scripting.html>`_

        :arg id: Script ID
        :arg master_timeout: Specify timeout for connection to master
        """
        if id in SKIP_IN_PATH:
            raise ValueError("Empty value passed for a required argument 'id'.")

        return self.transport.perform_request(
            "GET", _make_path("_scripts", id), params=params, headers=headers
        )

    @query_params()
    def get_script_context(self, params=None, headers=None):
        """
        Returns all script contexts.
        `<https://www.elastic.co/guide/en/elasticsearch/painless/master/painless-contexts.html>`_
        """
        return self.transport.perform_request(
            "GET", "/_script_context", params=params, headers=headers
        )

    @query_params()
    def get_script_languages(self, params=None, headers=None):
        """
        Returns available script types, languages and contexts
        `<https://www.elastic.co/guide/en/elasticsearch/reference/master/modules-scripting.html>`_
        """
        return self.transport.perform_request(
            "GET", "/_script_language", params=params, headers=headers
        )

    @query_params(
        "_source",
        "_source_excludes",
        "_source_includes",
        "preference",
        "realtime",
        "refresh",
        "routing",
        "version",
        "version_type",
    )
    def get_source(self, index, id, params=None, headers=None):
        """
        Returns the source of a document.
        `<https://www.elastic.co/guide/en/elasticsearch/reference/master/docs-get.html>`_

        :arg index: The name of the index
        :arg id: The document ID
        :arg _source: True or false to return the _source field or not,
            or a list of fields to return
        :arg _source_excludes: A list of fields to exclude from the
            returned _source field
        :arg _source_includes: A list of fields to extract and return
            from the _source field
        :arg preference: Specify the node or shard the operation should
            be performed on (default: random)
        :arg realtime: Specify whether to perform the operation in
            realtime or search mode
        :arg refresh: Refresh the shard containing the document before
            performing the operation
        :arg routing: Specific routing value
        :arg version: Explicit version number for concurrency control
        :arg version_type: Specific version type  Valid choices:
            internal, external, external_gte
        """
        for param in (index, id):
            if param in SKIP_IN_PATH:
                raise ValueError("Empty value passed for a required argument.")

        return self.transport.perform_request(
            "GET", _make_path(index, "_source", id), params=params, headers=headers
        )

    @query_params(
        "if_primary_term",
        "if_seq_no",
        "op_type",
        "pipeline",
        "refresh",
        "routing",
        "timeout",
        "version",
        "version_type",
        "wait_for_active_shards",
    )
    def index(self, index, body, id=None, params=None, headers=None):
        """
        Creates or updates a document in an index.
        `<https://www.elastic.co/guide/en/elasticsearch/reference/master/docs-index_.html>`_

        :arg index: The name of the index
        :arg body: The document
        :arg id: Document ID
        :arg if_primary_term: only perform the index operation if the
            last operation that has changed the document has the specified primary
            term
        :arg if_seq_no: only perform the index operation if the last
            operation that has changed the document has the specified sequence
            number
        :arg op_type: Explicit operation type. Defaults to `index` for
            requests with an explicit document ID, and to `create`for requests
            without an explicit document ID  Valid choices: index, create
        :arg pipeline: The pipeline id to preprocess incoming documents
            with
        :arg refresh: If `true` then refresh the affected shards to make
            this operation visible to search, if `wait_for` then wait for a refresh
            to make this operation visible to search, if `false` (the default) then
            do nothing with refreshes.  Valid choices: true, false, wait_for
        :arg routing: Specific routing value
        :arg timeout: Explicit operation timeout
        :arg version: Explicit version number for concurrency control
        :arg version_type: Specific version type  Valid choices:
            internal, external, external_gte
        :arg wait_for_active_shards: Sets the number of shard copies
            that must be active before proceeding with the index operation. Defaults
            to 1, meaning the primary shard only. Set to `all` for all shard copies,
            otherwise set to any non-negative value less than or equal to the total
            number of copies for the shard (number of replicas + 1)
        """
        for param in (index, body):
            if param in SKIP_IN_PATH:
                raise ValueError("Empty value passed for a required argument.")

        return self.transport.perform_request(
            "POST" if id in SKIP_IN_PATH else "PUT",
            _make_path(index, "_doc", id),
            params=params,
            headers=headers,
            body=body,
        )

    @query_params()
    def info(self, params=None, headers=None):
        """
        Returns basic information about the cluster.
        `<https://www.elastic.co/guide/en/elasticsearch/reference/current/index.html>`_
        """
        return self.transport.perform_request(
            "GET", "/", params=params, headers=headers
        )

    @query_params(
        "_source",
        "_source_excludes",
        "_source_includes",
        "preference",
        "realtime",
        "refresh",
        "routing",
        "stored_fields",
    )
    def mget(self, body, index=None, params=None, headers=None):
        """
        Allows to get multiple documents in one request.
        `<https://www.elastic.co/guide/en/elasticsearch/reference/master/docs-multi-get.html>`_

        :arg body: Document identifiers; can be either `docs`
            (containing full document information) or `ids` (when index is provided
            in the URL.
        :arg index: The name of the index
        :arg _source: True or false to return the _source field or not,
            or a list of fields to return
        :arg _source_excludes: A list of fields to exclude from the
            returned _source field
        :arg _source_includes: A list of fields to extract and return
            from the _source field
        :arg preference: Specify the node or shard the operation should
            be performed on (default: random)
        :arg realtime: Specify whether to perform the operation in
            realtime or search mode
        :arg refresh: Refresh the shard containing the document before
            performing the operation
        :arg routing: Specific routing value
        :arg stored_fields: A comma-separated list of stored fields to
            return in the response
        """
        if body in SKIP_IN_PATH:
            raise ValueError("Empty value passed for a required argument 'body'.")

        return self.transport.perform_request(
            "POST",
            _make_path(index, "_mget"),
            params=params,
            headers=headers,
            body=body,
        )

    @query_params(
        "ccs_minimize_roundtrips",
        "max_concurrent_searches",
        "max_concurrent_shard_requests",
        "pre_filter_shard_size",
        "rest_total_hits_as_int",
        "search_type",
        "typed_keys",
    )
    def msearch(self, body, index=None, params=None, headers=None):
        """
        Allows to execute several search operations in one request.
        `<https://www.elastic.co/guide/en/elasticsearch/reference/master/search-multi-search.html>`_

        :arg body: The request definitions (metadata-search request
            definition pairs), separated by newlines
        :arg index: A comma-separated list of index names to use as
            default
        :arg ccs_minimize_roundtrips: Indicates whether network round-
            trips should be minimized as part of cross-cluster search requests
            execution  Default: true
        :arg max_concurrent_searches: Controls the maximum number of
            concurrent searches the multi search api will execute
        :arg max_concurrent_shard_requests: The number of concurrent
            shard requests each sub search executes concurrently per node. This
            value should be used to limit the impact of the search on the cluster in
            order to limit the number of concurrent shard requests  Default: 5
        :arg pre_filter_shard_size: A threshold that enforces a pre-
            filter roundtrip to prefilter search shards based on query rewriting if
            the number of shards the search request expands to exceeds the
            threshold. This filter roundtrip can limit the number of shards
            significantly if for instance a shard can not match any documents based
            on its rewrite method ie. if date filters are mandatory to match but the
            shard bounds and the query are disjoint.
        :arg rest_total_hits_as_int: Indicates whether hits.total should
            be rendered as an integer or an object in the rest search response
        :arg search_type: Search operation type  Valid choices:
            query_then_fetch, query_and_fetch, dfs_query_then_fetch,
            dfs_query_and_fetch
        :arg typed_keys: Specify whether aggregation and suggester names
            should be prefixed by their respective types in the response
        """
        if body in SKIP_IN_PATH:
            raise ValueError("Empty value passed for a required argument 'body'.")

        body = _bulk_body(self.transport.serializer, body)
        return self.transport.perform_request(
            "POST",
            _make_path(index, "_msearch"),
            params=params,
            headers=headers,
            body=body,
        )

    @query_params(
        "ccs_minimize_roundtrips",
        "max_concurrent_searches",
        "rest_total_hits_as_int",
        "search_type",
        "typed_keys",
    )
    def msearch_template(self, body, index=None, params=None, headers=None):
        """
        Allows to execute several search template operations in one request.
        `<https://www.elastic.co/guide/en/elasticsearch/reference/current/search-multi-search.html>`_

        :arg body: The request definitions (metadata-search request
            definition pairs), separated by newlines
        :arg index: A comma-separated list of index names to use as
            default
        :arg ccs_minimize_roundtrips: Indicates whether network round-
            trips should be minimized as part of cross-cluster search requests
            execution  Default: true
        :arg max_concurrent_searches: Controls the maximum number of
            concurrent searches the multi search api will execute
        :arg rest_total_hits_as_int: Indicates whether hits.total should
            be rendered as an integer or an object in the rest search response
        :arg search_type: Search operation type  Valid choices:
            query_then_fetch, query_and_fetch, dfs_query_then_fetch,
            dfs_query_and_fetch
        :arg typed_keys: Specify whether aggregation and suggester names
            should be prefixed by their respective types in the response
        """
        if body in SKIP_IN_PATH:
            raise ValueError("Empty value passed for a required argument 'body'.")

        body = _bulk_body(self.transport.serializer, body)
        return self.transport.perform_request(
            "POST",
            _make_path(index, "_msearch", "template"),
            params=params,
            headers=headers,
            body=body,
        )

    @query_params(
        "field_statistics",
        "fields",
        "ids",
        "offsets",
        "payloads",
        "positions",
        "preference",
        "realtime",
        "routing",
        "term_statistics",
        "version",
        "version_type",
    )
    def mtermvectors(self, body=None, index=None, params=None, headers=None):
        """
        Returns multiple termvectors in one request.
        `<https://www.elastic.co/guide/en/elasticsearch/reference/master/docs-multi-termvectors.html>`_

        :arg body: Define ids, documents, parameters or a list of
            parameters per document here. You must at least provide a list of
            document ids. See documentation.
        :arg index: The index in which the document resides.
        :arg field_statistics: Specifies if document count, sum of
            document frequencies and sum of total term frequencies should be
            returned. Applies to all returned documents unless otherwise specified
            in body "params" or "docs".  Default: True
        :arg fields: A comma-separated list of fields to return. Applies
            to all returned documents unless otherwise specified in body "params" or
            "docs".
        :arg ids: A comma-separated list of documents ids. You must
            define ids as parameter or set "ids" or "docs" in the request body
        :arg offsets: Specifies if term offsets should be returned.
            Applies to all returned documents unless otherwise specified in body
            "params" or "docs".  Default: True
        :arg payloads: Specifies if term payloads should be returned.
            Applies to all returned documents unless otherwise specified in body
            "params" or "docs".  Default: True
        :arg positions: Specifies if term positions should be returned.
            Applies to all returned documents unless otherwise specified in body
            "params" or "docs".  Default: True
        :arg preference: Specify the node or shard the operation should
            be performed on (default: random) .Applies to all returned documents
            unless otherwise specified in body "params" or "docs".
        :arg realtime: Specifies if requests are real-time as opposed to
            near-real-time (default: true).
        :arg routing: Specific routing value. Applies to all returned
            documents unless otherwise specified in body "params" or "docs".
        :arg term_statistics: Specifies if total term frequency and
            document frequency should be returned. Applies to all returned documents
            unless otherwise specified in body "params" or "docs".
        :arg version: Explicit version number for concurrency control
        :arg version_type: Specific version type  Valid choices:
            internal, external, external_gte
        """
        return self.transport.perform_request(
            "POST",
            _make_path(index, "_mtermvectors"),
            params=params,
            headers=headers,
            body=body,
        )

    @query_params()
    def ping(self, params=None, headers=None):
        """
        Returns whether the cluster is running.
        `<https://www.elastic.co/guide/en/elasticsearch/reference/current/index.html>`_
        """
        try:
            return self.transport.perform_request(
                "HEAD", "/", params=params, headers=headers
            )
        except TransportError:
            return False

    @query_params("master_timeout", "timeout")
    def put_script(self, id, body, context=None, params=None, headers=None):
        """
        Creates or updates a script.
        `<https://www.elastic.co/guide/en/elasticsearch/reference/master/modules-scripting.html>`_

        :arg id: Script ID
        :arg body: The document
        :arg context: Context name to compile script against
        :arg master_timeout: Specify timeout for connection to master
        :arg timeout: Explicit operation timeout
        """
        for param in (id, body):
            if param in SKIP_IN_PATH:
                raise ValueError("Empty value passed for a required argument.")

        return self.transport.perform_request(
            "PUT",
            _make_path("_scripts", id, context),
            params=params,
            headers=headers,
            body=body,
        )

    @query_params(
        "allow_no_indices", "expand_wildcards", "ignore_unavailable", "search_type"
    )
    def rank_eval(self, body, index=None, params=None, headers=None):
        """
        Allows to evaluate the quality of ranked search results over a set of typical
        search queries
        `<https://www.elastic.co/guide/en/elasticsearch/reference/master/search-rank-eval.html>`_

        :arg body: The ranking evaluation search definition, including
            search requests, document ratings and ranking metric definition.
        :arg index: A comma-separated list of index names to search; use
            `_all` or empty string to perform the operation on all indices
        :arg allow_no_indices: Whether to ignore if a wildcard indices
            expression resolves into no concrete indices. (This includes `_all`
            string or when no indices have been specified)
        :arg expand_wildcards: Whether to expand wildcard expression to
            concrete indices that are open, closed or both.  Valid choices: open,
            closed, hidden, none, all  Default: open
        :arg ignore_unavailable: Whether specified concrete indices
            should be ignored when unavailable (missing or closed)
        :arg search_type: Search operation type  Valid choices:
            query_then_fetch, dfs_query_then_fetch
        """
        if body in SKIP_IN_PATH:
            raise ValueError("Empty value passed for a required argument 'body'.")

        return self.transport.perform_request(
            "POST",
            _make_path(index, "_rank_eval"),
            params=params,
            headers=headers,
            body=body,
        )

    @query_params(
        "max_docs",
        "refresh",
        "requests_per_second",
        "scroll",
        "slices",
        "timeout",
        "wait_for_active_shards",
        "wait_for_completion",
    )
    def reindex(self, body, params=None, headers=None):
        """
        Allows to copy documents from one index to another, optionally filtering the
        source documents by a query, changing the destination index settings, or
        fetching the documents from a remote cluster.
        `<https://www.elastic.co/guide/en/elasticsearch/reference/master/docs-reindex.html>`_

        :arg body: The search definition using the Query DSL and the
            prototype for the index request.
        :arg max_docs: Maximum number of documents to process (default:
            all documents)
        :arg refresh: Should the affected indexes be refreshed?
        :arg requests_per_second: The throttle to set on this request in
            sub-requests per second. -1 means no throttle.
        :arg scroll: Control how long to keep the search context alive
            Default: 5m
        :arg slices: The number of slices this task should be divided
            into. Defaults to 1, meaning the task isn't sliced into subtasks. Can be
            set to `auto`.  Default: 1
        :arg timeout: Time each individual bulk request should wait for
            shards that are unavailable.  Default: 1m
        :arg wait_for_active_shards: Sets the number of shard copies
            that must be active before proceeding with the reindex operation.
            Defaults to 1, meaning the primary shard only. Set to `all` for all
            shard copies, otherwise set to any non-negative value less than or equal
            to the total number of copies for the shard (number of replicas + 1)
        :arg wait_for_completion: Should the request should block until
            the reindex is complete.  Default: True
        """
        if body in SKIP_IN_PATH:
            raise ValueError("Empty value passed for a required argument 'body'.")

        return self.transport.perform_request(
            "POST", "/_reindex", params=params, headers=headers, body=body
        )

    @query_params("requests_per_second")
    def reindex_rethrottle(self, task_id, params=None, headers=None):
        """
        Changes the number of requests per second for a particular Reindex operation.
        `<https://www.elastic.co/guide/en/elasticsearch/reference/master/docs-reindex.html>`_

        :arg task_id: The task id to rethrottle
        :arg requests_per_second: The throttle to set on this request in
            floating sub-requests per second. -1 means set no throttle.
        """
        if task_id in SKIP_IN_PATH:
            raise ValueError("Empty value passed for a required argument 'task_id'.")

        return self.transport.perform_request(
            "POST",
            _make_path("_reindex", task_id, "_rethrottle"),
            params=params,
            headers=headers,
        )

    @query_params()
    def render_search_template(self, body=None, id=None, params=None, headers=None):
        """
        Allows to use the Mustache language to pre-render a search definition.
        `<https://www.elastic.co/guide/en/elasticsearch/reference/master/search-template.html#_validating_templates>`_

        :arg body: The search definition template and its params
        :arg id: The id of the stored search template
        """
        return self.transport.perform_request(
            "POST",
            _make_path("_render", "template", id),
            params=params,
            headers=headers,
            body=body,
        )

    @query_params()
    def scripts_painless_execute(self, body=None, params=None, headers=None):
        """
        Allows an arbitrary script to be executed and a result to be returned
        `<https://www.elastic.co/guide/en/elasticsearch/painless/master/painless-execute-api.html>`_

        :arg body: The script to execute
        """
        return self.transport.perform_request(
            "POST",
            "/_scripts/painless/_execute",
            params=params,
            headers=headers,
            body=body,
        )

    @query_params("rest_total_hits_as_int", "scroll")
    def scroll(self, body=None, scroll_id=None, params=None, headers=None):
        """
        Allows to retrieve a large numbers of results from a single search request.
        `<https://www.elastic.co/guide/en/elasticsearch/reference/master/search-request-body.html#request-body-search-scroll>`_

        :arg body: The scroll ID if not passed by URL or query
            parameter.
        :arg scroll_id: The scroll ID for scrolled search
        :arg rest_total_hits_as_int: Indicates whether hits.total should
            be rendered as an integer or an object in the rest search response
        :arg scroll: Specify how long a consistent view of the index
            should be maintained for scrolled search
        """
        if scroll_id in SKIP_IN_PATH and body in SKIP_IN_PATH:
            raise ValueError("You need to supply scroll_id or body.")
        elif scroll_id and not body:
            body = {"scroll_id": scroll_id}
        elif scroll_id:
            params["scroll_id"] = scroll_id

        return self.transport.perform_request(
            "POST", "/_search/scroll", params=params, headers=headers, body=body
        )

    @query_params(
        "_source",
        "_source_excludes",
        "_source_includes",
        "allow_no_indices",
        "allow_partial_search_results",
        "analyze_wildcard",
        "analyzer",
        "batched_reduce_size",
        "ccs_minimize_roundtrips",
        "default_operator",
        "df",
        "docvalue_fields",
        "expand_wildcards",
        "explain",
        "from_",
        "ignore_throttled",
        "ignore_unavailable",
        "lenient",
        "max_concurrent_shard_requests",
        "pre_filter_shard_size",
        "preference",
        "q",
        "request_cache",
        "rest_total_hits_as_int",
        "routing",
        "scroll",
        "search_type",
        "seq_no_primary_term",
        "size",
        "sort",
        "stats",
        "stored_fields",
        "suggest_field",
        "suggest_mode",
        "suggest_size",
        "suggest_text",
        "terminate_after",
        "timeout",
        "track_scores",
        "track_total_hits",
        "typed_keys",
        "version",
    )
    def search(self, body=None, index=None, params=None, headers=None):
        """
        Returns results matching a query.
        `<https://www.elastic.co/guide/en/elasticsearch/reference/master/search-search.html>`_

        :arg body: The search definition using the Query DSL
        :arg index: A comma-separated list of index names to search; use
            `_all` or empty string to perform the operation on all indices
        :arg _source: True or false to return the _source field or not,
            or a list of fields to return
        :arg _source_excludes: A list of fields to exclude from the
            returned _source field
        :arg _source_includes: A list of fields to extract and return
            from the _source field
        :arg allow_no_indices: Whether to ignore if a wildcard indices
            expression resolves into no concrete indices. (This includes `_all`
            string or when no indices have been specified)
        :arg allow_partial_search_results: Indicate if an error should
            be returned if there is a partial search failure or timeout  Default:
            True
        :arg analyze_wildcard: Specify whether wildcard and prefix
            queries should be analyzed (default: false)
        :arg analyzer: The analyzer to use for the query string
        :arg batched_reduce_size: The number of shard results that
            should be reduced at once on the coordinating node. This value should be
            used as a protection mechanism to reduce the memory overhead per search
            request if the potential number of shards in the request can be large.
            Default: 512
        :arg ccs_minimize_roundtrips: Indicates whether network round-
            trips should be minimized as part of cross-cluster search requests
            execution  Default: true
        :arg default_operator: The default operator for query string
            query (AND or OR)  Valid choices: AND, OR  Default: OR
        :arg df: The field to use as default where no field prefix is
            given in the query string
        :arg docvalue_fields: A comma-separated list of fields to return
            as the docvalue representation of a field for each hit
        :arg expand_wildcards: Whether to expand wildcard expression to
            concrete indices that are open, closed or both.  Valid choices: open,
            closed, hidden, none, all  Default: open
        :arg explain: Specify whether to return detailed information
            about score computation as part of a hit
        :arg from\\_: Starting offset (default: 0)
        :arg ignore_throttled: Whether specified concrete, expanded or
            aliased indices should be ignored when throttled
        :arg ignore_unavailable: Whether specified concrete indices
            should be ignored when unavailable (missing or closed)
        :arg lenient: Specify whether format-based query failures (such
            as providing text to a numeric field) should be ignored
        :arg max_concurrent_shard_requests: The number of concurrent
            shard requests per node this search executes concurrently. This value
            should be used to limit the impact of the search on the cluster in order
            to limit the number of concurrent shard requests  Default: 5
        :arg pre_filter_shard_size: A threshold that enforces a pre-
            filter roundtrip to prefilter search shards based on query rewriting if
            the number of shards the search request expands to exceeds the
            threshold. This filter roundtrip can limit the number of shards
            significantly if for instance a shard can not match any documents based
            on its rewrite method ie. if date filters are mandatory to match but the
            shard bounds and the query are disjoint.
        :arg preference: Specify the node or shard the operation should
            be performed on (default: random)
        :arg q: Query in the Lucene query string syntax
        :arg request_cache: Specify if request cache should be used for
            this request or not, defaults to index level setting
        :arg rest_total_hits_as_int: Indicates whether hits.total should
            be rendered as an integer or an object in the rest search response
        :arg routing: A comma-separated list of specific routing values
        :arg scroll: Specify how long a consistent view of the index
            should be maintained for scrolled search
        :arg search_type: Search operation type  Valid choices:
            query_then_fetch, dfs_query_then_fetch
        :arg seq_no_primary_term: Specify whether to return sequence
            number and primary term of the last modification of each hit
        :arg size: Number of hits to return (default: 10)
        :arg sort: A comma-separated list of <field>:<direction> pairs
        :arg stats: Specific 'tag' of the request for logging and
            statistical purposes
        :arg stored_fields: A comma-separated list of stored fields to
            return as part of a hit
        :arg suggest_field: Specify which field to use for suggestions
        :arg suggest_mode: Specify suggest mode  Valid choices: missing,
            popular, always  Default: missing
        :arg suggest_size: How many suggestions to return in response
        :arg suggest_text: The source text for which the suggestions
            should be returned
        :arg terminate_after: The maximum number of documents to collect
            for each shard, upon reaching which the query execution will terminate
            early.
        :arg timeout: Explicit operation timeout
        :arg track_scores: Whether to calculate and return scores even
            if they are not used for sorting
        :arg track_total_hits: Indicate if the number of documents that
            match the query should be tracked
        :arg typed_keys: Specify whether aggregation and suggester names
            should be prefixed by their respective types in the response
        :arg version: Specify whether to return document version as part
            of a hit
        """
        # from is a reserved word so it cannot be used, use from_ instead
        if "from_" in params:
            params["from"] = params.pop("from_")

        return self.transport.perform_request(
            "POST",
            _make_path(index, "_search"),
            params=params,
            headers=headers,
            body=body,
        )

    @query_params(
        "allow_no_indices",
        "expand_wildcards",
        "ignore_unavailable",
        "local",
        "preference",
        "routing",
    )
    def search_shards(self, index=None, params=None, headers=None):
        """
        Returns information about the indices and shards that a search request would be
        executed against.
        `<https://www.elastic.co/guide/en/elasticsearch/reference/master/search-shards.html>`_

        :arg index: A comma-separated list of index names to search; use
            `_all` or empty string to perform the operation on all indices
        :arg allow_no_indices: Whether to ignore if a wildcard indices
            expression resolves into no concrete indices. (This includes `_all`
            string or when no indices have been specified)
        :arg expand_wildcards: Whether to expand wildcard expression to
            concrete indices that are open, closed or both.  Valid choices: open,
            closed, hidden, none, all  Default: open
        :arg ignore_unavailable: Whether specified concrete indices
            should be ignored when unavailable (missing or closed)
        :arg local: Return local information, do not retrieve the state
            from master node (default: false)
        :arg preference: Specify the node or shard the operation should
            be performed on (default: random)
        :arg routing: Specific routing value
        """
        return self.transport.perform_request(
            "GET", _make_path(index, "_search_shards"), params=params, headers=headers
        )

    @query_params(
<<<<<<< HEAD
=======
        "_source",
        "_source_excludes",
        "_source_includes",
        "if_primary_term",
        "if_seq_no",
        "lang",
        "prefer_v2_templates",
        "refresh",
        "retry_on_conflict",
        "routing",
        "timeout",
        "wait_for_active_shards",
    )
    def update(self, index, id, body, doc_type=None, params=None, headers=None):
        """
        Updates a document with a script or partial document.
        `<https://www.elastic.co/guide/en/elasticsearch/reference/master/docs-update.html>`_

        :arg index: The name of the index
        :arg id: Document ID
        :arg body: The request definition requires either `script` or
            partial `doc`
        :arg doc_type: The type of the document
        :arg _source: True or false to return the _source field or not,
            or a list of fields to return
        :arg _source_excludes: A list of fields to exclude from the
            returned _source field
        :arg _source_includes: A list of fields to extract and return
            from the _source field
        :arg if_primary_term: only perform the update operation if the
            last operation that has changed the document has the specified primary
            term
        :arg if_seq_no: only perform the update operation if the last
            operation that has changed the document has the specified sequence
            number
        :arg lang: The script language (default: painless)
        :arg prefer_v2_templates: favor V2 templates instead of V1
            templates during automatic index creation
        :arg refresh: If `true` then refresh the affected shards to make
            this operation visible to search, if `wait_for` then wait for a refresh
            to make this operation visible to search, if `false` (the default) then
            do nothing with refreshes.  Valid choices: true, false, wait_for
        :arg retry_on_conflict: Specify how many times should the
            operation be retried when a conflict occurs (default: 0)
        :arg routing: Specific routing value
        :arg timeout: Explicit operation timeout
        :arg wait_for_active_shards: Sets the number of shard copies
            that must be active before proceeding with the update operation.
            Defaults to 1, meaning the primary shard only. Set to `all` for all
            shard copies, otherwise set to any non-negative value less than or equal
            to the total number of copies for the shard (number of replicas + 1)
        """
        for param in (index, id, body):
            if param in SKIP_IN_PATH:
                raise ValueError("Empty value passed for a required argument.")

        if doc_type in SKIP_IN_PATH:
            path = _make_path(index, "_update", id)
        else:
            path = _make_path(index, doc_type, id, "_update")

        return self.transport.perform_request(
            "POST", path, params=params, headers=headers, body=body
        )

    @query_params("requests_per_second")
    def update_by_query_rethrottle(self, task_id, params=None, headers=None):
        """
        Changes the number of requests per second for a particular Update By Query
        operation.
        `<https://www.elastic.co/guide/en/elasticsearch/reference/master/docs-update-by-query.html>`_

        :arg task_id: The task id to rethrottle
        :arg requests_per_second: The throttle to set on this request in
            floating sub-requests per second. -1 means set no throttle.
        """
        if task_id in SKIP_IN_PATH:
            raise ValueError("Empty value passed for a required argument 'task_id'.")

        return self.transport.perform_request(
            "POST",
            _make_path("_update_by_query", task_id, "_rethrottle"),
            params=params,
            headers=headers,
        )

    @query_params()
    def get_script_context(self, params=None, headers=None):
        """
        Returns all script contexts.
        `<https://www.elastic.co/guide/en/elasticsearch/painless/master/painless-contexts.html>`_
        """
        return self.transport.perform_request(
            "GET", "/_script_context", params=params, headers=headers
        )

    @query_params()
    def get_script_languages(self, params=None, headers=None):
        """
        Returns available script types, languages and contexts
        `<https://www.elastic.co/guide/en/elasticsearch/reference/master/modules-scripting.html>`_
        """
        return self.transport.perform_request(
            "GET", "/_script_language", params=params, headers=headers
        )

    @query_params(
        "ccs_minimize_roundtrips",
        "max_concurrent_searches",
        "rest_total_hits_as_int",
        "search_type",
        "typed_keys",
    )
    def msearch_template(self, body, index=None, params=None, headers=None):
        """
        Allows to execute several search template operations in one request.
        `<https://www.elastic.co/guide/en/elasticsearch/reference/master/search-multi-search.html>`_

        :arg body: The request definitions (metadata-search request
            definition pairs), separated by newlines
        :arg index: A comma-separated list of index names to use as
            default
        :arg ccs_minimize_roundtrips: Indicates whether network round-
            trips should be minimized as part of cross-cluster search requests
            execution  Default: true
        :arg max_concurrent_searches: Controls the maximum number of
            concurrent searches the multi search api will execute
        :arg rest_total_hits_as_int: Indicates whether hits.total should
            be rendered as an integer or an object in the rest search response
        :arg search_type: Search operation type  Valid choices:
            query_then_fetch, query_and_fetch, dfs_query_then_fetch,
            dfs_query_and_fetch
        :arg typed_keys: Specify whether aggregation and suggester names
            should be prefixed by their respective types in the response
        """
        if body in SKIP_IN_PATH:
            raise ValueError("Empty value passed for a required argument 'body'.")

        body = _bulk_body(self.transport.serializer, body)
        return self.transport.perform_request(
            "POST",
            _make_path(index, "_msearch", "template"),
            params=params,
            headers=headers,
            body=body,
        )

    @query_params(
        "field_statistics",
        "fields",
        "ids",
        "offsets",
        "payloads",
        "positions",
        "preference",
        "realtime",
        "routing",
        "term_statistics",
        "version",
        "version_type",
    )
    def mtermvectors(self, body=None, index=None, params=None, headers=None):
        """
        Returns multiple termvectors in one request.
        `<https://www.elastic.co/guide/en/elasticsearch/reference/master/docs-multi-termvectors.html>`_

        :arg body: Define ids, documents, parameters or a list of
            parameters per document here. You must at least provide a list of
            document ids. See documentation.
        :arg index: The index in which the document resides.
        :arg field_statistics: Specifies if document count, sum of
            document frequencies and sum of total term frequencies should be
            returned. Applies to all returned documents unless otherwise specified
            in body "params" or "docs".  Default: True
        :arg fields: A comma-separated list of fields to return. Applies
            to all returned documents unless otherwise specified in body "params" or
            "docs".
        :arg ids: A comma-separated list of documents ids. You must
            define ids as parameter or set "ids" or "docs" in the request body
        :arg offsets: Specifies if term offsets should be returned.
            Applies to all returned documents unless otherwise specified in body
            "params" or "docs".  Default: True
        :arg payloads: Specifies if term payloads should be returned.
            Applies to all returned documents unless otherwise specified in body
            "params" or "docs".  Default: True
        :arg positions: Specifies if term positions should be returned.
            Applies to all returned documents unless otherwise specified in body
            "params" or "docs".  Default: True
        :arg preference: Specify the node or shard the operation should
            be performed on (default: random) .Applies to all returned documents
            unless otherwise specified in body "params" or "docs".
        :arg realtime: Specifies if requests are real-time as opposed to
            near-real-time (default: true).
        :arg routing: Specific routing value. Applies to all returned
            documents unless otherwise specified in body "params" or "docs".
        :arg term_statistics: Specifies if total term frequency and
            document frequency should be returned. Applies to all returned documents
            unless otherwise specified in body "params" or "docs".
        :arg version: Explicit version number for concurrency control
        :arg version_type: Specific version type  Valid choices:
            internal, external, external_gte
        """
        return self.transport.perform_request(
            "POST",
            _make_path(index, "_mtermvectors"),
            params=params,
            headers=headers,
            body=body,
        )

    @query_params(
>>>>>>> 1fa6cb8c
        "allow_no_indices",
        "ccs_minimize_roundtrips",
        "expand_wildcards",
        "explain",
        "ignore_throttled",
        "ignore_unavailable",
        "preference",
        "profile",
        "rest_total_hits_as_int",
        "routing",
        "scroll",
        "search_type",
        "typed_keys",
    )
    def search_template(self, body, index=None, params=None, headers=None):
        """
        Allows to use the Mustache language to pre-render a search definition.
        `<https://www.elastic.co/guide/en/elasticsearch/reference/master/search-template.html>`_

        :arg body: The search definition template and its params
        :arg index: A comma-separated list of index names to search; use
            `_all` or empty string to perform the operation on all indices
        :arg allow_no_indices: Whether to ignore if a wildcard indices
            expression resolves into no concrete indices. (This includes `_all`
            string or when no indices have been specified)
        :arg ccs_minimize_roundtrips: Indicates whether network round-
            trips should be minimized as part of cross-cluster search requests
            execution  Default: true
        :arg expand_wildcards: Whether to expand wildcard expression to
            concrete indices that are open, closed or both.  Valid choices: open,
            closed, hidden, none, all  Default: open
        :arg explain: Specify whether to return detailed information
            about score computation as part of a hit
        :arg ignore_throttled: Whether specified concrete, expanded or
            aliased indices should be ignored when throttled
        :arg ignore_unavailable: Whether specified concrete indices
            should be ignored when unavailable (missing or closed)
        :arg preference: Specify the node or shard the operation should
            be performed on (default: random)
        :arg profile: Specify whether to profile the query execution
        :arg rest_total_hits_as_int: Indicates whether hits.total should
            be rendered as an integer or an object in the rest search response
        :arg routing: A comma-separated list of specific routing values
        :arg scroll: Specify how long a consistent view of the index
            should be maintained for scrolled search
        :arg search_type: Search operation type  Valid choices:
            query_then_fetch, query_and_fetch, dfs_query_then_fetch,
            dfs_query_and_fetch
        :arg typed_keys: Specify whether aggregation and suggester names
            should be prefixed by their respective types in the response
        """
        if body in SKIP_IN_PATH:
            raise ValueError("Empty value passed for a required argument 'body'.")

        return self.transport.perform_request(
            "POST",
            _make_path(index, "_search", "template"),
            params=params,
            headers=headers,
            body=body,
        )

    @query_params(
        "field_statistics",
        "fields",
        "offsets",
        "payloads",
        "positions",
        "preference",
        "realtime",
        "routing",
        "term_statistics",
        "version",
        "version_type",
    )
    def termvectors(self, index, body=None, id=None, params=None, headers=None):
        """
        Returns information and statistics about terms in the fields of a particular
        document.
        `<https://www.elastic.co/guide/en/elasticsearch/reference/master/docs-termvectors.html>`_

        :arg index: The index in which the document resides.
        :arg body: Define parameters and or supply a document to get
            termvectors for. See documentation.
        :arg id: The id of the document, when not specified a doc param
            should be supplied.
        :arg field_statistics: Specifies if document count, sum of
            document frequencies and sum of total term frequencies should be
            returned.  Default: True
        :arg fields: A comma-separated list of fields to return.
        :arg offsets: Specifies if term offsets should be returned.
            Default: True
        :arg payloads: Specifies if term payloads should be returned.
            Default: True
        :arg positions: Specifies if term positions should be returned.
            Default: True
        :arg preference: Specify the node or shard the operation should
            be performed on (default: random).
        :arg realtime: Specifies if request is real-time as opposed to
            near-real-time (default: true).
        :arg routing: Specific routing value.
        :arg term_statistics: Specifies if total term frequency and
            document frequency should be returned.
        :arg version: Explicit version number for concurrency control
        :arg version_type: Specific version type  Valid choices:
            internal, external, external_gte
        """
        if index in SKIP_IN_PATH:
            raise ValueError("Empty value passed for a required argument 'index'.")

        return self.transport.perform_request(
            "POST",
            _make_path(index, "_termvectors", id),
            params=params,
            headers=headers,
            body=body,
        )

    @query_params(
        "_source",
        "_source_excludes",
        "_source_includes",
        "if_primary_term",
        "if_seq_no",
        "lang",
        "refresh",
        "retry_on_conflict",
        "routing",
        "timeout",
        "wait_for_active_shards",
    )
    def update(self, index, id, body, doc_type=None, params=None, headers=None):
        """
        Updates a document with a script or partial document.
        `<https://www.elastic.co/guide/en/elasticsearch/reference/master/docs-update.html>`_

        :arg index: The name of the index
        :arg id: Document ID
        :arg body: The request definition requires either `script` or
            partial `doc`
        :arg doc_type: The type of the document
        :arg _source: True or false to return the _source field or not,
            or a list of fields to return
        :arg _source_excludes: A list of fields to exclude from the
            returned _source field
        :arg _source_includes: A list of fields to extract and return
            from the _source field
        :arg if_primary_term: only perform the update operation if the
            last operation that has changed the document has the specified primary
            term
        :arg if_seq_no: only perform the update operation if the last
            operation that has changed the document has the specified sequence
            number
        :arg lang: The script language (default: painless)
        :arg refresh: If `true` then refresh the affected shards to make
            this operation visible to search, if `wait_for` then wait for a refresh
            to make this operation visible to search, if `false` (the default) then
            do nothing with refreshes.  Valid choices: true, false, wait_for
        :arg retry_on_conflict: Specify how many times should the
            operation be retried when a conflict occurs (default: 0)
        :arg routing: Specific routing value
        :arg timeout: Explicit operation timeout
        :arg wait_for_active_shards: Sets the number of shard copies
            that must be active before proceeding with the update operation.
            Defaults to 1, meaning the primary shard only. Set to `all` for all
            shard copies, otherwise set to any non-negative value less than or equal
            to the total number of copies for the shard (number of replicas + 1)
        """
        for param in (index, id, body):
            if param in SKIP_IN_PATH:
                raise ValueError("Empty value passed for a required argument.")

        if doc_type in SKIP_IN_PATH:
            path = _make_path(index, "_update", id)
        else:
            path = _make_path(index, doc_type, id, "_update")

        return self.transport.perform_request(
            "POST", path, params=params, headers=headers, body=body
        )

    @query_params(
        "_source",
        "_source_excludes",
        "_source_includes",
        "allow_no_indices",
        "analyze_wildcard",
        "analyzer",
        "conflicts",
        "default_operator",
        "df",
        "expand_wildcards",
        "from_",
        "ignore_unavailable",
        "lenient",
        "max_docs",
        "pipeline",
        "preference",
        "q",
        "refresh",
        "request_cache",
        "requests_per_second",
        "routing",
        "scroll",
        "scroll_size",
        "search_timeout",
        "search_type",
        "slices",
        "sort",
        "stats",
        "terminate_after",
        "timeout",
        "version",
        "version_type",
        "wait_for_active_shards",
        "wait_for_completion",
    )
    def update_by_query(self, index, body=None, params=None, headers=None):
        """
        Performs an update on every document in the index without changing the source,
        for example to pick up a mapping change.
        `<https://www.elastic.co/guide/en/elasticsearch/reference/master/docs-update-by-query.html>`_

        :arg index: A comma-separated list of index names to search; use
            `_all` or empty string to perform the operation on all indices
        :arg body: The search definition using the Query DSL
        :arg _source: True or false to return the _source field or not,
            or a list of fields to return
        :arg _source_excludes: A list of fields to exclude from the
            returned _source field
        :arg _source_includes: A list of fields to extract and return
            from the _source field
        :arg allow_no_indices: Whether to ignore if a wildcard indices
            expression resolves into no concrete indices. (This includes `_all`
            string or when no indices have been specified)
        :arg analyze_wildcard: Specify whether wildcard and prefix
            queries should be analyzed (default: false)
        :arg analyzer: The analyzer to use for the query string
        :arg conflicts: What to do when the update by query hits version
            conflicts?  Valid choices: abort, proceed  Default: abort
        :arg default_operator: The default operator for query string
            query (AND or OR)  Valid choices: AND, OR  Default: OR
        :arg df: The field to use as default where no field prefix is
            given in the query string
        :arg expand_wildcards: Whether to expand wildcard expression to
            concrete indices that are open, closed or both.  Valid choices: open,
            closed, hidden, none, all  Default: open
        :arg from\\_: Starting offset (default: 0)
        :arg ignore_unavailable: Whether specified concrete indices
            should be ignored when unavailable (missing or closed)
        :arg lenient: Specify whether format-based query failures (such
            as providing text to a numeric field) should be ignored
        :arg max_docs: Maximum number of documents to process (default:
            all documents)
        :arg pipeline: Ingest pipeline to set on index requests made by
            this action. (default: none)
        :arg preference: Specify the node or shard the operation should
            be performed on (default: random)
        :arg q: Query in the Lucene query string syntax
        :arg refresh: Should the affected indexes be refreshed?
        :arg request_cache: Specify if request cache should be used for
            this request or not, defaults to index level setting
        :arg requests_per_second: The throttle to set on this request in
            sub-requests per second. -1 means no throttle.
        :arg routing: A comma-separated list of specific routing values
        :arg scroll: Specify how long a consistent view of the index
            should be maintained for scrolled search
        :arg scroll_size: Size on the scroll request powering the update
            by query  Default: 100
        :arg search_timeout: Explicit timeout for each search request.
            Defaults to no timeout.
        :arg search_type: Search operation type  Valid choices:
            query_then_fetch, dfs_query_then_fetch
        :arg slices: The number of slices this task should be divided
            into. Defaults to 1, meaning the task isn't sliced into subtasks. Can be
            set to `auto`.  Default: 1
        :arg sort: A comma-separated list of <field>:<direction> pairs
        :arg stats: Specific 'tag' of the request for logging and
            statistical purposes
        :arg terminate_after: The maximum number of documents to collect
            for each shard, upon reaching which the query execution will terminate
            early.
        :arg timeout: Time each individual bulk request should wait for
            shards that are unavailable.  Default: 1m
        :arg version: Specify whether to return document version as part
            of a hit
        :arg version_type: Should the document increment the version
            number (internal) on hit or not (reindex)
        :arg wait_for_active_shards: Sets the number of shard copies
            that must be active before proceeding with the update by query
            operation. Defaults to 1, meaning the primary shard only. Set to `all`
            for all shard copies, otherwise set to any non-negative value less than
            or equal to the total number of copies for the shard (number of replicas
            + 1)
        :arg wait_for_completion: Should the request should block until
            the update by query operation is complete.  Default: True
        """
        # from is a reserved word so it cannot be used, use from_ instead
        if "from_" in params:
            params["from"] = params.pop("from_")

        if index in SKIP_IN_PATH:
            raise ValueError("Empty value passed for a required argument 'index'.")

        return self.transport.perform_request(
            "POST",
            _make_path(index, "_update_by_query"),
            params=params,
            headers=headers,
            body=body,
        )

    @query_params("requests_per_second")
    def update_by_query_rethrottle(self, task_id, params=None, headers=None):
        """
        Changes the number of requests per second for a particular Update By Query
        operation.
        `<https://www.elastic.co/guide/en/elasticsearch/reference/current/docs-update-by-query.html>`_

        :arg task_id: The task id to rethrottle
        :arg requests_per_second: The throttle to set on this request in
            floating sub-requests per second. -1 means set no throttle.
        """
        if task_id in SKIP_IN_PATH:
            raise ValueError("Empty value passed for a required argument 'task_id'.")

        return self.transport.perform_request(
            "POST",
            _make_path("_update_by_query", task_id, "_rethrottle"),
            params=params,
            headers=headers,
        )<|MERGE_RESOLUTION|>--- conflicted
+++ resolved
@@ -34,7 +34,6 @@
 from .ssl import SslClient
 from .watcher import WatcherClient
 from .enrich import EnrichClient
-from .searchable_snapshots import SearchableSnapshotsClient
 from .slm import SlmClient
 from .transform import TransformClient
 
@@ -211,7 +210,6 @@
         self.ssl = SslClient(self)
         self.watcher = WatcherClient(self)
         self.enrich = EnrichClient(self)
-        self.searchable_snapshots = SearchableSnapshotsClient(self)
         self.slm = SlmClient(self)
         self.transform = TransformClient(self)
 
@@ -227,144 +225,8 @@
             # probably operating on custom transport and connection_pool, ignore
             return super(Elasticsearch, self).__repr__()
 
-<<<<<<< HEAD
     def __enter__(self):
-        self.transport._async_start()
         return self
-=======
-    # AUTO-GENERATED-API-DEFINITIONS #
-    @query_params()
-    def ping(self, params=None, headers=None):
-        """
-        Returns whether the cluster is running.
-        `<https://www.elastic.co/guide/en/elasticsearch/reference/master/index.html>`_
-        """
-        try:
-            return self.transport.perform_request(
-                "HEAD", "/", params=params, headers=headers
-            )
-        except TransportError:
-            return False
-
-    @query_params()
-    def info(self, params=None, headers=None):
-        """
-        Returns basic information about the cluster.
-        `<https://www.elastic.co/guide/en/elasticsearch/reference/master/index.html>`_
-        """
-        return self.transport.perform_request(
-            "GET", "/", params=params, headers=headers
-        )
-
-    @query_params(
-        "pipeline",
-        "prefer_v2_templates",
-        "refresh",
-        "routing",
-        "timeout",
-        "version",
-        "version_type",
-        "wait_for_active_shards",
-    )
-    def create(self, index, id, body, doc_type=None, params=None, headers=None):
-        """
-        Creates a new document in the index.  Returns a 409 response when a document
-        with a same ID already exists in the index.
-        `<https://www.elastic.co/guide/en/elasticsearch/reference/master/docs-index_.html>`_
-
-        :arg index: The name of the index
-        :arg id: Document ID
-        :arg body: The document
-        :arg doc_type: The type of the document
-        :arg pipeline: The pipeline id to preprocess incoming documents
-            with
-        :arg prefer_v2_templates: favor V2 templates instead of V1
-            templates during automatic index creation
-        :arg refresh: If `true` then refresh the affected shards to make
-            this operation visible to search, if `wait_for` then wait for a refresh
-            to make this operation visible to search, if `false` (the default) then
-            do nothing with refreshes.  Valid choices: true, false, wait_for
-        :arg routing: Specific routing value
-        :arg timeout: Explicit operation timeout
-        :arg version: Explicit version number for concurrency control
-        :arg version_type: Specific version type  Valid choices:
-            internal, external, external_gte
-        :arg wait_for_active_shards: Sets the number of shard copies
-            that must be active before proceeding with the index operation. Defaults
-            to 1, meaning the primary shard only. Set to `all` for all shard copies,
-            otherwise set to any non-negative value less than or equal to the total
-            number of copies for the shard (number of replicas + 1)
-        """
-        for param in (index, id, body):
-            if param in SKIP_IN_PATH:
-                raise ValueError("Empty value passed for a required argument.")
-
-        if doc_type in SKIP_IN_PATH:
-            path = _make_path(index, "_create", id)
-        else:
-            path = _make_path(index, doc_type, id)
-
-        return self.transport.perform_request(
-            "POST" if id in SKIP_IN_PATH else "PUT",
-            path,
-            params=params,
-            headers=headers,
-            body=body,
-        )
-
-    @query_params(
-        "if_primary_term",
-        "if_seq_no",
-        "op_type",
-        "pipeline",
-        "prefer_v2_templates",
-        "refresh",
-        "routing",
-        "timeout",
-        "version",
-        "version_type",
-        "wait_for_active_shards",
-    )
-    def index(self, index, body, id=None, params=None, headers=None):
-        """
-        Creates or updates a document in an index.
-        `<https://www.elastic.co/guide/en/elasticsearch/reference/master/docs-index_.html>`_
-
-        :arg index: The name of the index
-        :arg body: The document
-        :arg id: Document ID
-        :arg if_primary_term: only perform the index operation if the
-            last operation that has changed the document has the specified primary
-            term
-        :arg if_seq_no: only perform the index operation if the last
-            operation that has changed the document has the specified sequence
-            number
-        :arg op_type: Explicit operation type. Defaults to `index` for
-            requests with an explicit document ID, and to `create`for requests
-            without an explicit document ID  Valid choices: index, create
-        :arg pipeline: The pipeline id to preprocess incoming documents
-            with
-        :arg prefer_v2_templates: favor V2 templates instead of V1
-            templates during automatic index creation
-        :arg refresh: If `true` then refresh the affected shards to make
-            this operation visible to search, if `wait_for` then wait for a refresh
-            to make this operation visible to search, if `false` (the default) then
-            do nothing with refreshes.  Valid choices: true, false, wait_for
-        :arg routing: Specific routing value
-        :arg timeout: Explicit operation timeout
-        :arg version: Explicit version number for concurrency control
-        :arg version_type: Specific version type  Valid choices:
-            internal, external, external_gte
-        :arg wait_for_active_shards: Sets the number of shard copies
-            that must be active before proceeding with the index operation. Defaults
-            to 1, meaning the primary shard only. Set to `all` for all shard copies,
-            otherwise set to any non-negative value less than or equal to the total
-            number of copies for the shard (number of replicas + 1)
-        """
-        for param in (index, body):
-            if param in SKIP_IN_PATH:
-                raise ValueError("Empty value passed for a required argument.")
->>>>>>> 1fa6cb8c
 
     def __exit__(self, *_):
         self.transport.close()
@@ -510,6 +372,7 @@
 
     @query_params(
         "pipeline",
+        "prefer_v2_templates",
         "refresh",
         "routing",
         "timeout",
@@ -529,6 +392,8 @@
         :arg doc_type: The type of the document
         :arg pipeline: The pipeline id to preprocess incoming documents
             with
+        :arg prefer_v2_templates: favor V2 templates instead of V1
+            templates during automatic index creation
         :arg refresh: If `true` then refresh the affected shards to make
             this operation visible to search, if `wait_for` then wait for a refresh
             to make this operation visible to search, if `false` (the default) then
@@ -1085,6 +950,7 @@
         "if_seq_no",
         "op_type",
         "pipeline",
+        "prefer_v2_templates",
         "refresh",
         "routing",
         "timeout",
@@ -1111,6 +977,8 @@
             without an explicit document ID  Valid choices: index, create
         :arg pipeline: The pipeline id to preprocess incoming documents
             with
+        :arg prefer_v2_templates: favor V2 templates instead of V1
+            templates during automatic index creation
         :arg refresh: If `true` then refresh the affected shards to make
             this operation visible to search, if `wait_for` then wait for a refresh
             to make this operation visible to search, if `false` (the default) then
@@ -1142,7 +1010,7 @@
     def info(self, params=None, headers=None):
         """
         Returns basic information about the cluster.
-        `<https://www.elastic.co/guide/en/elasticsearch/reference/current/index.html>`_
+        `<https://www.elastic.co/guide/en/elasticsearch/reference/master/index.html>`_
         """
         return self.transport.perform_request(
             "GET", "/", params=params, headers=headers
@@ -1258,7 +1126,7 @@
     def msearch_template(self, body, index=None, params=None, headers=None):
         """
         Allows to execute several search template operations in one request.
-        `<https://www.elastic.co/guide/en/elasticsearch/reference/current/search-multi-search.html>`_
+        `<https://www.elastic.co/guide/en/elasticsearch/reference/master/search-multi-search.html>`_
 
         :arg body: The request definitions (metadata-search request
             definition pairs), separated by newlines
@@ -1356,7 +1224,7 @@
     def ping(self, params=None, headers=None):
         """
         Returns whether the cluster is running.
-        `<https://www.elastic.co/guide/en/elasticsearch/reference/current/index.html>`_
+        `<https://www.elastic.co/guide/en/elasticsearch/reference/master/index.html>`_
         """
         try:
             return self.transport.perform_request(
@@ -1738,220 +1606,6 @@
         )
 
     @query_params(
-<<<<<<< HEAD
-=======
-        "_source",
-        "_source_excludes",
-        "_source_includes",
-        "if_primary_term",
-        "if_seq_no",
-        "lang",
-        "prefer_v2_templates",
-        "refresh",
-        "retry_on_conflict",
-        "routing",
-        "timeout",
-        "wait_for_active_shards",
-    )
-    def update(self, index, id, body, doc_type=None, params=None, headers=None):
-        """
-        Updates a document with a script or partial document.
-        `<https://www.elastic.co/guide/en/elasticsearch/reference/master/docs-update.html>`_
-
-        :arg index: The name of the index
-        :arg id: Document ID
-        :arg body: The request definition requires either `script` or
-            partial `doc`
-        :arg doc_type: The type of the document
-        :arg _source: True or false to return the _source field or not,
-            or a list of fields to return
-        :arg _source_excludes: A list of fields to exclude from the
-            returned _source field
-        :arg _source_includes: A list of fields to extract and return
-            from the _source field
-        :arg if_primary_term: only perform the update operation if the
-            last operation that has changed the document has the specified primary
-            term
-        :arg if_seq_no: only perform the update operation if the last
-            operation that has changed the document has the specified sequence
-            number
-        :arg lang: The script language (default: painless)
-        :arg prefer_v2_templates: favor V2 templates instead of V1
-            templates during automatic index creation
-        :arg refresh: If `true` then refresh the affected shards to make
-            this operation visible to search, if `wait_for` then wait for a refresh
-            to make this operation visible to search, if `false` (the default) then
-            do nothing with refreshes.  Valid choices: true, false, wait_for
-        :arg retry_on_conflict: Specify how many times should the
-            operation be retried when a conflict occurs (default: 0)
-        :arg routing: Specific routing value
-        :arg timeout: Explicit operation timeout
-        :arg wait_for_active_shards: Sets the number of shard copies
-            that must be active before proceeding with the update operation.
-            Defaults to 1, meaning the primary shard only. Set to `all` for all
-            shard copies, otherwise set to any non-negative value less than or equal
-            to the total number of copies for the shard (number of replicas + 1)
-        """
-        for param in (index, id, body):
-            if param in SKIP_IN_PATH:
-                raise ValueError("Empty value passed for a required argument.")
-
-        if doc_type in SKIP_IN_PATH:
-            path = _make_path(index, "_update", id)
-        else:
-            path = _make_path(index, doc_type, id, "_update")
-
-        return self.transport.perform_request(
-            "POST", path, params=params, headers=headers, body=body
-        )
-
-    @query_params("requests_per_second")
-    def update_by_query_rethrottle(self, task_id, params=None, headers=None):
-        """
-        Changes the number of requests per second for a particular Update By Query
-        operation.
-        `<https://www.elastic.co/guide/en/elasticsearch/reference/master/docs-update-by-query.html>`_
-
-        :arg task_id: The task id to rethrottle
-        :arg requests_per_second: The throttle to set on this request in
-            floating sub-requests per second. -1 means set no throttle.
-        """
-        if task_id in SKIP_IN_PATH:
-            raise ValueError("Empty value passed for a required argument 'task_id'.")
-
-        return self.transport.perform_request(
-            "POST",
-            _make_path("_update_by_query", task_id, "_rethrottle"),
-            params=params,
-            headers=headers,
-        )
-
-    @query_params()
-    def get_script_context(self, params=None, headers=None):
-        """
-        Returns all script contexts.
-        `<https://www.elastic.co/guide/en/elasticsearch/painless/master/painless-contexts.html>`_
-        """
-        return self.transport.perform_request(
-            "GET", "/_script_context", params=params, headers=headers
-        )
-
-    @query_params()
-    def get_script_languages(self, params=None, headers=None):
-        """
-        Returns available script types, languages and contexts
-        `<https://www.elastic.co/guide/en/elasticsearch/reference/master/modules-scripting.html>`_
-        """
-        return self.transport.perform_request(
-            "GET", "/_script_language", params=params, headers=headers
-        )
-
-    @query_params(
-        "ccs_minimize_roundtrips",
-        "max_concurrent_searches",
-        "rest_total_hits_as_int",
-        "search_type",
-        "typed_keys",
-    )
-    def msearch_template(self, body, index=None, params=None, headers=None):
-        """
-        Allows to execute several search template operations in one request.
-        `<https://www.elastic.co/guide/en/elasticsearch/reference/master/search-multi-search.html>`_
-
-        :arg body: The request definitions (metadata-search request
-            definition pairs), separated by newlines
-        :arg index: A comma-separated list of index names to use as
-            default
-        :arg ccs_minimize_roundtrips: Indicates whether network round-
-            trips should be minimized as part of cross-cluster search requests
-            execution  Default: true
-        :arg max_concurrent_searches: Controls the maximum number of
-            concurrent searches the multi search api will execute
-        :arg rest_total_hits_as_int: Indicates whether hits.total should
-            be rendered as an integer or an object in the rest search response
-        :arg search_type: Search operation type  Valid choices:
-            query_then_fetch, query_and_fetch, dfs_query_then_fetch,
-            dfs_query_and_fetch
-        :arg typed_keys: Specify whether aggregation and suggester names
-            should be prefixed by their respective types in the response
-        """
-        if body in SKIP_IN_PATH:
-            raise ValueError("Empty value passed for a required argument 'body'.")
-
-        body = _bulk_body(self.transport.serializer, body)
-        return self.transport.perform_request(
-            "POST",
-            _make_path(index, "_msearch", "template"),
-            params=params,
-            headers=headers,
-            body=body,
-        )
-
-    @query_params(
-        "field_statistics",
-        "fields",
-        "ids",
-        "offsets",
-        "payloads",
-        "positions",
-        "preference",
-        "realtime",
-        "routing",
-        "term_statistics",
-        "version",
-        "version_type",
-    )
-    def mtermvectors(self, body=None, index=None, params=None, headers=None):
-        """
-        Returns multiple termvectors in one request.
-        `<https://www.elastic.co/guide/en/elasticsearch/reference/master/docs-multi-termvectors.html>`_
-
-        :arg body: Define ids, documents, parameters or a list of
-            parameters per document here. You must at least provide a list of
-            document ids. See documentation.
-        :arg index: The index in which the document resides.
-        :arg field_statistics: Specifies if document count, sum of
-            document frequencies and sum of total term frequencies should be
-            returned. Applies to all returned documents unless otherwise specified
-            in body "params" or "docs".  Default: True
-        :arg fields: A comma-separated list of fields to return. Applies
-            to all returned documents unless otherwise specified in body "params" or
-            "docs".
-        :arg ids: A comma-separated list of documents ids. You must
-            define ids as parameter or set "ids" or "docs" in the request body
-        :arg offsets: Specifies if term offsets should be returned.
-            Applies to all returned documents unless otherwise specified in body
-            "params" or "docs".  Default: True
-        :arg payloads: Specifies if term payloads should be returned.
-            Applies to all returned documents unless otherwise specified in body
-            "params" or "docs".  Default: True
-        :arg positions: Specifies if term positions should be returned.
-            Applies to all returned documents unless otherwise specified in body
-            "params" or "docs".  Default: True
-        :arg preference: Specify the node or shard the operation should
-            be performed on (default: random) .Applies to all returned documents
-            unless otherwise specified in body "params" or "docs".
-        :arg realtime: Specifies if requests are real-time as opposed to
-            near-real-time (default: true).
-        :arg routing: Specific routing value. Applies to all returned
-            documents unless otherwise specified in body "params" or "docs".
-        :arg term_statistics: Specifies if total term frequency and
-            document frequency should be returned. Applies to all returned documents
-            unless otherwise specified in body "params" or "docs".
-        :arg version: Explicit version number for concurrency control
-        :arg version_type: Specific version type  Valid choices:
-            internal, external, external_gte
-        """
-        return self.transport.perform_request(
-            "POST",
-            _make_path(index, "_mtermvectors"),
-            params=params,
-            headers=headers,
-            body=body,
-        )
-
-    @query_params(
->>>>>>> 1fa6cb8c
         "allow_no_indices",
         "ccs_minimize_roundtrips",
         "expand_wildcards",
@@ -2077,6 +1731,7 @@
         "if_primary_term",
         "if_seq_no",
         "lang",
+        "prefer_v2_templates",
         "refresh",
         "retry_on_conflict",
         "routing",
@@ -2106,6 +1761,8 @@
             operation that has changed the document has the specified sequence
             number
         :arg lang: The script language (default: painless)
+        :arg prefer_v2_templates: favor V2 templates instead of V1
+            templates during automatic index creation
         :arg refresh: If `true` then refresh the affected shards to make
             this operation visible to search, if `wait_for` then wait for a refresh
             to make this operation visible to search, if `false` (the default) then
@@ -2269,7 +1926,7 @@
         """
         Changes the number of requests per second for a particular Update By Query
         operation.
-        `<https://www.elastic.co/guide/en/elasticsearch/reference/current/docs-update-by-query.html>`_
+        `<https://www.elastic.co/guide/en/elasticsearch/reference/master/docs-update-by-query.html>`_
 
         :arg task_id: The task id to rethrottle
         :arg requests_per_second: The throttle to set on this request in
