--- conflicted
+++ resolved
@@ -51,17 +51,12 @@
 
     def tearDown(self):
         super(ElasticsearchTestCase, self).tearDown()
-<<<<<<< HEAD
-        expand_wildcards = ["open", "closed"]
-        if self.es_version >= (7, 7):
-            expand_wildcards.append("hidden")
-=======
+
         # Hidden indices expanded in wildcards in ES 7.7
         expand_wildcards = ["open", "closed"]
         if self.es_version >= (7, 7):
             expand_wildcards.append("hidden")
 
->>>>>>> 7f07f1f7
         self.client.indices.delete(
             index="*", ignore=404, expand_wildcards=expand_wildcards
         )
