--- conflicted
+++ resolved
@@ -23,18 +23,11 @@
 from ..exceptions import (
     ConnectionError,
     ConnectionTimeout,
-<<<<<<< HEAD
     ElasticsearchWarning,
     SerializationError,
     TransportError,
 )
-from ..transport import Transport, _ProductChecker
-=======
-    SerializationError,
-    TransportError,
-)
 from ..transport import Transport
->>>>>>> c4a9ba5d
 from .compat import get_running_loop
 from .http_aiohttp import AIOHttpConnection
 
@@ -121,13 +114,6 @@
         self.loop = get_running_loop()
         self.kwargs["loop"] = self.loop
 
-<<<<<<< HEAD
-        # Set our 'verified_once' implementation to one that
-        # works with 'asyncio' instead of 'threading'
-        self._verify_elasticsearch_lock = asyncio.Lock()
-
-=======
->>>>>>> c4a9ba5d
         # Now that we have a loop we can create all our HTTP connections...
         self.set_connections(self.hosts)
         self.seed_connections = list(self.connection_pool.connections[:])
@@ -342,17 +328,6 @@
             method, headers, params, body
         )
 
-<<<<<<< HEAD
-        # Before we make the actual API call we verify the Elasticsearch instance.
-        if self._verified_elasticsearch is None:
-            await self._do_verify_elasticsearch(headers=headers, timeout=timeout)
-
-        # If '_verified_elasticsearch' isn't 'True' then we raise an error.
-        if self._verified_elasticsearch is not True:
-            _ProductChecker.raise_error(self._verified_elasticsearch)
-
-=======
->>>>>>> c4a9ba5d
         for attempt in range(self.max_retries + 1):
             connection = self.get_connection()
 
@@ -423,89 +398,4 @@
             self.sniffing_task = None
 
         for connection in self.connection_pool.connections:
-<<<<<<< HEAD
-            await connection.close()
-
-    async def _do_verify_elasticsearch(self, headers, timeout):
-        """Verifies that we're connected to an Elasticsearch cluster.
-        This is done at least once before the first actual API call
-        and makes a single request to the 'GET /' API endpoint and
-        check version along with other details of the response.
-
-        If we're unable to verify we're talking to Elasticsearch
-        but we're also unable to rule it out due to a permission
-        error we instead emit an 'ElasticsearchWarning'.
-        """
-        # Ensure that there's only one async exec within this section
-        # at a time to not emit unnecessary index API calls.
-        async with self._verify_elasticsearch_lock:
-
-            # Product check has already been completed while we were
-            # waiting our turn, no need to do again.
-            if self._verified_elasticsearch is not None:
-                return
-
-            headers = {
-                header.lower(): value for header, value in (headers or {}).items()
-            }
-            # We know we definitely want JSON so request it via 'accept'
-            headers.setdefault("accept", "application/json")
-
-            info_headers = {}
-            info_response = {}
-            error = None
-
-            attempted_conns = []
-            for conn in chain(self.connection_pool.connections, self.seed_connections):
-                # Only attempt once per connection max.
-                if conn in attempted_conns:
-                    continue
-                attempted_conns.append(conn)
-
-                try:
-                    _, info_headers, info_response = await conn.perform_request(
-                        "GET", "/", headers=headers, timeout=timeout
-                    )
-
-                    # Lowercase all the header names for consistency in accessing them.
-                    info_headers = {
-                        header.lower(): value for header, value in info_headers.items()
-                    }
-
-                    info_response = self.deserializer.loads(
-                        info_response, mimetype="application/json"
-                    )
-                    break
-
-                # Previous versions of 7.x Elasticsearch required a specific
-                # permission so if we receive HTTP 401/403 we should warn
-                # instead of erroring out.
-                except (AuthenticationException, AuthorizationException):
-                    warnings.warn(
-                        (
-                            "The client is unable to verify that the server is "
-                            "Elasticsearch due security privileges on the server side"
-                        ),
-                        ElasticsearchWarning,
-                        stacklevel=4,
-                    )
-                    self._verified_elasticsearch = True
-                    return
-
-                # This connection didn't work, we'll try another.
-                except (ConnectionError, SerializationError, TransportError) as err:
-                    if error is None:
-                        error = err
-
-            # If we received a connection error and weren't successful
-            # anywhere then we re-raise the more appropriate error.
-            if error and not info_response:
-                raise error
-
-            # Check the information we got back from the index request.
-            self._verified_elasticsearch = _ProductChecker.check_product(
-                info_headers, info_response
-            )
-=======
-            await connection.close()
->>>>>>> c4a9ba5d
+            await connection.close()