#  Licensed to Elasticsearch B.V. under one or more contributor
#  license agreements. See the NOTICE file distributed with
#  this work for additional information regarding copyright
#  ownership. Elasticsearch B.V. licenses this file to you under
#  the Apache License, Version 2.0 (the "License"); you may
#  not use this file except in compliance with the License.
#  You may obtain a copy of the License at
#
# 	http://www.apache.org/licenses/LICENSE-2.0
#
#  Unless required by applicable law or agreed to in writing,
#  software distributed under the License is distributed on an
#  "AS IS" BASIS, WITHOUT WARRANTIES OR CONDITIONS OF ANY
#  KIND, either express or implied.  See the License for the
#  specific language governing permissions and limitations
#  under the License.

import time
from itertools import chain
from platform import python_version

from ._version import __versionstr__
from .connection import Urllib3HttpConnection
from .connection_pool import ConnectionPool, DummyConnectionPool, EmptyConnectionPool
from .exceptions import (
    ConnectionError,
    ConnectionTimeout,
<<<<<<< HEAD
    ElasticsearchWarning,
=======
>>>>>>> c4a9ba5d
    SerializationError,
    TransportError,
    UnsupportedProductError,
)
from .serializer import DEFAULT_SERIALIZERS, Deserializer, JSONSerializer
from .utils import _client_meta_version


def get_host_info(node_info, host):
    """
    Simple callback that takes the node info from `/_cluster/nodes` and a
    parsed connection information and return the connection information. If
    `None` is returned this node will be skipped.

    Useful for filtering nodes (by proximity for example) or if additional
    information needs to be provided for the :class:`~elasticsearch.Connection`
    class. By default master only nodes are filtered out since they shouldn't
    typically be used for API operations.

    :arg node_info: node information from `/_cluster/nodes`
    :arg host: connection information (host, port) extracted from the node info
    """
    # ignore master only nodes
    if node_info.get("roles", []) == ["master"]:
        return None
    return host


class Transport(object):
    """
    Encapsulation of transport-related to logic. Handles instantiation of the
    individual connections as well as creating a connection pool to hold them.

    Main interface is the `perform_request` method.
    """

    DEFAULT_CONNECTION_CLASS = Urllib3HttpConnection

    def __init__(
        self,
        hosts,
        connection_class=None,
        connection_pool_class=ConnectionPool,
        host_info_callback=get_host_info,
        sniff_on_start=False,
        sniffer_timeout=None,
        sniff_timeout=0.1,
        sniff_on_connection_fail=False,
        serializer=JSONSerializer(),
        serializers=None,
        default_mimetype="application/json",
        max_retries=3,
        retry_on_status=(502, 503, 504),
        retry_on_timeout=False,
        send_get_body_as="GET",
        meta_header=True,
        **kwargs
    ):
        """
        :arg hosts: list of dictionaries, each containing keyword arguments to
            create a `connection_class` instance
        :arg connection_class: subclass of :class:`~elasticsearch.Connection` to use
        :arg connection_pool_class: subclass of :class:`~elasticsearch.ConnectionPool` to use
        :arg host_info_callback: callback responsible for taking the node information from
            `/_cluster/nodes`, along with already extracted information, and
            producing a list of arguments (same as `hosts` parameter)
        :arg sniff_on_start: flag indicating whether to obtain a list of nodes
            from the cluster at startup time
        :arg sniffer_timeout: number of seconds between automatic sniffs
        :arg sniff_on_connection_fail: flag controlling if connection failure triggers a sniff
        :arg sniff_timeout: timeout used for the sniff request - it should be a
            fast api call and we are talking potentially to more nodes so we want
            to fail quickly. Not used during initial sniffing (if
            ``sniff_on_start`` is on) when the connection still isn't
            initialized.
        :arg serializer: serializer instance
        :arg serializers: optional dict of serializer instances that will be
            used for deserializing data coming from the server. (key is the mimetype)
        :arg default_mimetype: when no mimetype is specified by the server
            response assume this mimetype, defaults to `'application/json'`
        :arg max_retries: maximum number of retries before an exception is propagated
        :arg retry_on_status: set of HTTP status codes on which we should retry
            on a different node. defaults to ``(502, 503, 504)``
        :arg retry_on_timeout: should timeout trigger a retry on different
            node? (default `False`)
        :arg send_get_body_as: for GET requests with body this option allows
            you to specify an alternate way of execution for environments that
            don't support passing bodies with GET requests. If you set this to
            'POST' a POST method will be used instead, if to 'source' then the body
            will be serialized and passed as a query parameter `source`.
        :arg meta_header: If True will send the 'X-Elastic-Client-Meta' HTTP header containing
            simple client metadata. Setting to False will disable the header. Defaults to True.

        Any extra keyword arguments will be passed to the `connection_class`
        when creating and instance unless overridden by that connection's
        options provided as part of the hosts parameter.
        """
        if connection_class is None:
            connection_class = self.DEFAULT_CONNECTION_CLASS
        if not isinstance(meta_header, bool):
            raise TypeError("meta_header must be of type bool")

        # serialization config
        _serializers = DEFAULT_SERIALIZERS.copy()
        # if a serializer has been specified, use it for deserialization as well
        _serializers[serializer.mimetype] = serializer
        # if custom serializers map has been supplied, override the defaults with it
        if serializers:
            _serializers.update(serializers)
        # create a deserializer with our config
        self.deserializer = Deserializer(_serializers, default_mimetype)

        self.max_retries = max_retries
        self.retry_on_timeout = retry_on_timeout
        self.retry_on_status = retry_on_status
        self.send_get_body_as = send_get_body_as
        self.meta_header = meta_header

        # data serializer
        self.serializer = serializer

        # store all strategies...
        self.connection_pool_class = connection_pool_class
        self.connection_class = connection_class

        # ...save kwargs to be passed to the connections
        self.kwargs = kwargs
        self.hosts = hosts

        # Start with an empty pool specifically for `AsyncTransport`.
        # It should never be used, will be replaced on first call to
        # .set_connections()
        self.connection_pool = EmptyConnectionPool()

        if hosts:
            # ...and instantiate them
            self.set_connections(hosts)
            # retain the original connection instances for sniffing
            self.seed_connections = list(self.connection_pool.connections[:])
        else:
            self.seed_connections = []

        # Don't enable sniffing on Cloud instances.
        if kwargs.get("cloud_id", False):
            sniff_on_start = False
            sniff_on_connection_fail = False

        # sniffing data
        self.sniffer_timeout = sniffer_timeout
        self.sniff_on_start = sniff_on_start
        self.sniff_on_connection_fail = sniff_on_connection_fail
        self.last_sniff = time.time()
        self.sniff_timeout = sniff_timeout

        # callback to construct host dict from data in /_cluster/nodes
        self.host_info_callback = host_info_callback

        if sniff_on_start:
            self.sniff_hosts(True)

        # Create the default metadata for the x-elastic-client-meta
        # HTTP header. Only requires adding the (service, service_version)
        # tuple to the beginning of the client_meta
        self._client_meta = (
            ("es", _client_meta_version(__versionstr__)),
            ("py", _client_meta_version(python_version())),
            ("t", _client_meta_version(__versionstr__)),
        )

        # Grab the 'HTTP_CLIENT_META' property from the connection class
        http_client_meta = getattr(connection_class, "HTTP_CLIENT_META", None)
        if http_client_meta:
            self._client_meta += (http_client_meta,)

<<<<<<< HEAD
        # Tri-state flag that describes what state the verification
        # of whether we're connected to an Elasticsearch cluster or not.
        # The three states are:
        # - 'None': Means we've either not started the verification process
        #   or that the verification is in progress. '_verified_once' ensures
        #   that multiple requests don't kick off multiple verification processes.
        # - 'True': Means we've verified that we're talking to Elasticsearch or
        #   that we can't rule out Elasticsearch due to auth issues. A warning
        #   will be raised if we receive 401/403.
        # - 'int': Means we're talking to an unsupported product, should raise
        #   the corresponding error.
        self._verified_elasticsearch = None

        # Ensures that the ES verification request only fires once and that
        # all requests block until this request returns back.
        self._verify_elasticsearch_lock = Lock()

=======
>>>>>>> c4a9ba5d
    def add_connection(self, host):
        """
        Create a new :class:`~elasticsearch.Connection` instance and add it to the pool.

        :arg host: kwargs that will be used to create the instance
        """
        self.hosts.append(host)
        self.set_connections(self.hosts)

    def set_connections(self, hosts):
        """
        Instantiate all the connections and create new connection pool to hold them.
        Tries to identify unchanged hosts and re-use existing
        :class:`~elasticsearch.Connection` instances.

        :arg hosts: same as `__init__`
        """
        # construct the connections
        def _create_connection(host):
            # if this is not the initial setup look at the existing connection
            # options and identify connections that haven't changed and can be
            # kept around.
            if hasattr(self, "connection_pool"):
                for (connection, old_host) in self.connection_pool.connection_opts:
                    if old_host == host:
                        return connection

            # previously unseen params, create new connection
            kwargs = self.kwargs.copy()
            kwargs.update(host)
            return self.connection_class(**kwargs)

        connections = map(_create_connection, hosts)

        connections = list(zip(connections, hosts))
        if len(connections) == 1:
            self.connection_pool = DummyConnectionPool(connections)
        else:
            # pass the hosts dicts to the connection pool to optionally extract parameters from
            self.connection_pool = self.connection_pool_class(
                connections, **self.kwargs
            )

    def get_connection(self):
        """
        Retrieve a :class:`~elasticsearch.Connection` instance from the
        :class:`~elasticsearch.ConnectionPool` instance.
        """
        if self.sniffer_timeout:
            if time.time() >= self.last_sniff + self.sniffer_timeout:
                self.sniff_hosts()
        return self.connection_pool.get_connection()

    def _get_sniff_data(self, initial=False):
        """
        Perform the request to get sniffing information. Returns a list of
        dictionaries (one per node) containing all the information from the
        cluster.

        It also sets the last_sniff attribute in case of a successful attempt.

        In rare cases it might be possible to override this method in your
        custom Transport class to serve data from alternative source like
        configuration management.
        """
        previous_sniff = self.last_sniff

        try:
            # reset last_sniff timestamp
            self.last_sniff = time.time()
            # go through all current connections as well as the
            # seed_connections for good measure
            for c in chain(self.connection_pool.connections, self.seed_connections):
                try:
                    # use small timeout for the sniffing request, should be a fast api call
                    _, headers, node_info = c.perform_request(
                        "GET",
                        "/_nodes/_all/http",
                        timeout=self.sniff_timeout if not initial else None,
                    )

                    # Lowercase all the header names for consistency in accessing them.
                    headers = {
                        header.lower(): value for header, value in headers.items()
                    }

                    node_info = self.deserializer.loads(
                        node_info, headers.get("content-type")
                    )
                    break
                except (ConnectionError, SerializationError):
                    pass
            else:
                raise TransportError("N/A", "Unable to sniff hosts.")
        except Exception:
            # keep the previous value on error
            self.last_sniff = previous_sniff
            raise

        return list(node_info["nodes"].values())

    def _get_host_info(self, host_info):
        host = {}
        address = host_info.get("http", {}).get("publish_address")

        # malformed or no address given
        if not address or ":" not in address:
            return None

        if "/" in address:
            # Support 7.x host/ip:port behavior where http.publish_host has been set.
            fqdn, ipaddress = address.split("/", 1)
            host["host"] = fqdn
            _, host["port"] = ipaddress.rsplit(":", 1)
            host["port"] = int(host["port"])

        else:
            host["host"], host["port"] = address.rsplit(":", 1)
            host["port"] = int(host["port"])

        return self.host_info_callback(host_info, host)

    def sniff_hosts(self, initial=False):
        """
        Obtain a list of nodes from the cluster and create a new connection
        pool using the information retrieved.

        To extract the node connection parameters use the ``nodes_to_host_callback``.

        :arg initial: flag indicating if this is during startup
            (``sniff_on_start``), ignore the ``sniff_timeout`` if ``True``
        """
        node_info = self._get_sniff_data(initial)

        hosts = list(filter(None, (self._get_host_info(n) for n in node_info)))

        # we weren't able to get any nodes or host_info_callback blocked all -
        # raise error.
        if not hosts:
            raise TransportError(
                "N/A", "Unable to sniff hosts - no viable hosts found."
            )

        self.set_connections(hosts)

    def mark_dead(self, connection):
        """
        Mark a connection as dead (failed) in the connection pool. If sniffing
        on failure is enabled this will initiate the sniffing process.

        :arg connection: instance of :class:`~elasticsearch.Connection` that failed
        """
        # mark as dead even when sniffing to avoid hitting this host during the sniff process
        self.connection_pool.mark_dead(connection)
        if self.sniff_on_connection_fail:
            self.sniff_hosts()

    def perform_request(self, method, url, headers=None, params=None, body=None):
        """
        Perform the actual request. Retrieve a connection from the connection
        pool, pass all the information to it's perform_request method and
        return the data.

        If an exception was raised, mark the connection as failed and retry (up
        to `max_retries` times).

        If the operation was successful and the connection used was previously
        marked as dead, mark it as live, resetting it's failure count.

        :arg method: HTTP method to use
        :arg url: absolute url (without host) to target
        :arg headers: dictionary of headers, will be handed over to the
            underlying :class:`~elasticsearch.Connection` class
        :arg params: dictionary of query parameters, will be handed over to the
            underlying :class:`~elasticsearch.Connection` class for serialization
        :arg body: body of the request, will be serialized using serializer and
            passed to the connection
        """
        method, headers, params, body, ignore, timeout = self._resolve_request_args(
            method, headers, params, body
        )

<<<<<<< HEAD
        # Before we make the actual API call we verify the Elasticsearch instance.
        if self._verified_elasticsearch is None:
            self._do_verify_elasticsearch(headers=headers, timeout=timeout)

        # If '_verified_elasticsearch' isn't 'True' then we raise an error.
        if self._verified_elasticsearch is not True:
            _ProductChecker.raise_error(self._verified_elasticsearch)

=======
>>>>>>> c4a9ba5d
        for attempt in range(self.max_retries + 1):
            connection = self.get_connection()

            try:
                status, headers_response, data = connection.perform_request(
                    method,
                    url,
                    params,
                    body,
                    headers=headers,
                    ignore=ignore,
                    timeout=timeout,
                )

                # Lowercase all the header names for consistency in accessing them.
                headers_response = {
                    header.lower(): value for header, value in headers_response.items()
                }

            except TransportError as e:
                if method == "HEAD" and e.status_code == 404:
                    return False

                retry = False
                if isinstance(e, ConnectionTimeout):
                    retry = self.retry_on_timeout
                elif isinstance(e, ConnectionError):
                    retry = True
                elif e.status_code in self.retry_on_status:
                    retry = True

                if retry:
                    try:
                        # only mark as dead if we are retrying
                        self.mark_dead(connection)
                    except TransportError:
                        # If sniffing on failure, it could fail too. Catch the
                        # exception not to interrupt the retries.
                        pass
                    # raise exception on last retry
                    if attempt == self.max_retries:
                        raise e
                else:
                    raise e

            else:
                # connection didn't fail, confirm it's live status
                self.connection_pool.mark_live(connection)

                if method == "HEAD":
                    return 200 <= status < 300

                if data:
                    data = self.deserializer.loads(
                        data, headers_response.get("content-type")
                    )
                return data

    def close(self):
        """
        Explicitly closes connections
        """
        self.connection_pool.close()

    def _resolve_request_args(self, method, headers, params, body):
        """Resolves parameters for .perform_request()"""
        if body is not None:
            body = self.serializer.dumps(body)

            # some clients or environments don't support sending GET with body
            if method in ("HEAD", "GET") and self.send_get_body_as != "GET":
                # send it as post instead
                if self.send_get_body_as == "POST":
                    method = "POST"

                # or as source parameter
                elif self.send_get_body_as == "source":
                    if params is None:
                        params = {}
                    params["source"] = body
                    body = None

        if body is not None:
            try:
                body = body.encode("utf-8", "surrogatepass")
            except (UnicodeDecodeError, AttributeError):
                # bytes/str - no need to re-encode
                pass

        ignore = ()
        timeout = None
        if params:
            timeout = params.pop("request_timeout", None)
            ignore = params.pop("ignore", ())
            if isinstance(ignore, int):
                ignore = (ignore,)
            client_meta = params.pop("__elastic_client_meta", ())
        else:
            client_meta = ()

        if self.meta_header:
            headers = headers or {}
            client_meta = self._client_meta + client_meta
            headers["x-elastic-client-meta"] = ",".join(
                "%s=%s" % (k, v) for k, v in client_meta
            )

<<<<<<< HEAD
        return method, headers, params, body, ignore, timeout

    def _do_verify_elasticsearch(self, headers, timeout):
        """Verifies that we're connected to an Elasticsearch cluster.
        This is done at least once before the first actual API call
        and makes a single request to the 'GET /' API endpoint to
        check the version along with other details of the response.

        If we're unable to verify we're talking to Elasticsearch
        but we're also unable to rule it out due to a permission
        error we instead emit an 'ElasticsearchWarning'.
        """
        # Ensure that there's only one thread within this section
        # at a time to not emit unnecessary index API calls.
        with self._verify_elasticsearch_lock:

            # Product check has already been completed while we were
            # waiting our turn, no need to do again.
            if self._verified_elasticsearch is not None:
                return

            headers = {
                header.lower(): value for header, value in (headers or {}).items()
            }
            # We know we definitely want JSON so request it via 'accept'
            headers.setdefault("accept", "application/json")

            info_headers = {}
            info_response = {}
            error = None

            attempted_conns = []
            for conn in chain(self.connection_pool.connections, self.seed_connections):
                # Only attempt once per connection max.
                if conn in attempted_conns:
                    continue
                attempted_conns.append(conn)

                try:
                    _, info_headers, info_response = conn.perform_request(
                        "GET", "/", headers=headers, timeout=timeout
                    )

                    # Lowercase all the header names for consistency in accessing them.
                    info_headers = {
                        header.lower(): value for header, value in info_headers.items()
                    }

                    info_response = self.deserializer.loads(
                        info_response, mimetype="application/json"
                    )
                    break

                # Previous versions of 7.x Elasticsearch required a specific
                # permission so if we receive HTTP 401/403 we should warn
                # instead of erroring out.
                except (AuthenticationException, AuthorizationException):
                    warnings.warn(
                        (
                            "The client is unable to verify that the server is "
                            "Elasticsearch due security privileges on the server side"
                        ),
                        ElasticsearchWarning,
                        stacklevel=5,
                    )
                    self._verified_elasticsearch = True
                    return

                # This connection didn't work, we'll try another.
                except (ConnectionError, SerializationError, TransportError) as err:
                    if error is None:
                        error = err

            # If we received a connection error and weren't successful
            # anywhere then we re-raise the more appropriate error.
            if error and not info_response:
                raise error

            # Check the information we got back from the index request.
            self._verified_elasticsearch = _ProductChecker.check_product(
                info_headers, info_response
            )


class _ProductChecker:
    """Class which verifies we're connected to a supported product"""

    # States that can be returned from 'check_product'
    SUCCESS = True
    UNSUPPORTED_PRODUCT = 2
    UNSUPPORTED_DISTRIBUTION = 3

    @classmethod
    def raise_error(cls, state):
        # These states mean the product_check() didn't fail so do nothing.
        if state in (None, True):
            return

        if state == cls.UNSUPPORTED_DISTRIBUTION:
            message = (
                "The client noticed that the server is not "
                "a supported distribution of Elasticsearch"
            )
        else:  # UNSUPPORTED_PRODUCT
            message = (
                "The client noticed that the server is not Elasticsearch "
                "and we do not support this unknown product"
            )
        raise UnsupportedProductError(message)

    @classmethod
    def check_product(cls, headers, response):
        # type: (dict[str, str], dict[str, str]) -> int
        """Verifies that the server we're talking to is Elasticsearch.
        Does this by checking HTTP headers and the deserialized
        response to the 'info' API. Returns one of the states above.
        """
        try:
            version = response.get("version", {})
            version_number = tuple(
                int(x) if x is not None else 999
                for x in re.search(
                    r"^([0-9]+)\.([0-9]+)(?:\.([0-9]+))?", version["number"]
                ).groups()
            )
        except (KeyError, TypeError, ValueError, AttributeError):
            # No valid 'version.number' field, effectively 0.0.0
            version = {}
            version_number = (0, 0, 0)

        # Check all of the fields and headers for missing/valid values.
        try:
            bad_tagline = response.get("tagline", None) != "You Know, for Search"
            bad_build_flavor = version.get("build_flavor", None) != "default"
            bad_product_header = (
                headers.get("x-elastic-product", None) != "Elasticsearch"
            )
        except (AttributeError, TypeError):
            bad_tagline = True
            bad_build_flavor = True
            bad_product_header = True

        # 7.0-7.13 and there's a bad 'tagline' or unsupported 'build_flavor'
        if (7, 0, 0) <= version_number < (7, 14, 0):
            if bad_tagline:
                return cls.UNSUPPORTED_PRODUCT
            elif bad_build_flavor:
                return cls.UNSUPPORTED_DISTRIBUTION

        elif (
            # No version or version less than 6.x
            version_number < (6, 0, 0)
            # 6.x and there's a bad 'tagline'
            or ((6, 0, 0) <= version_number < (7, 0, 0) and bad_tagline)
            # 7.14+ and there's a bad 'X-Elastic-Product' HTTP header
            or ((7, 14, 0) <= version_number and bad_product_header)
        ):
            return cls.UNSUPPORTED_PRODUCT

        return True
=======
        return method, headers, params, body, ignore, timeout
>>>>>>> c4a9ba5d
<|MERGE_RESOLUTION|>--- conflicted
+++ resolved
@@ -25,10 +25,7 @@
 from .exceptions import (
     ConnectionError,
     ConnectionTimeout,
-<<<<<<< HEAD
     ElasticsearchWarning,
-=======
->>>>>>> c4a9ba5d
     SerializationError,
     TransportError,
     UnsupportedProductError,
@@ -203,7 +200,6 @@
         if http_client_meta:
             self._client_meta += (http_client_meta,)
 
-<<<<<<< HEAD
         # Tri-state flag that describes what state the verification
         # of whether we're connected to an Elasticsearch cluster or not.
         # The three states are:
@@ -221,8 +217,6 @@
         # all requests block until this request returns back.
         self._verify_elasticsearch_lock = Lock()
 
-=======
->>>>>>> c4a9ba5d
     def add_connection(self, host):
         """
         Create a new :class:`~elasticsearch.Connection` instance and add it to the pool.
@@ -405,17 +399,6 @@
             method, headers, params, body
         )
 
-<<<<<<< HEAD
-        # Before we make the actual API call we verify the Elasticsearch instance.
-        if self._verified_elasticsearch is None:
-            self._do_verify_elasticsearch(headers=headers, timeout=timeout)
-
-        # If '_verified_elasticsearch' isn't 'True' then we raise an error.
-        if self._verified_elasticsearch is not True:
-            _ProductChecker.raise_error(self._verified_elasticsearch)
-
-=======
->>>>>>> c4a9ba5d
         for attempt in range(self.max_retries + 1):
             connection = self.get_connection()
 
@@ -523,90 +506,7 @@
                 "%s=%s" % (k, v) for k, v in client_meta
             )
 
-<<<<<<< HEAD
         return method, headers, params, body, ignore, timeout
-
-    def _do_verify_elasticsearch(self, headers, timeout):
-        """Verifies that we're connected to an Elasticsearch cluster.
-        This is done at least once before the first actual API call
-        and makes a single request to the 'GET /' API endpoint to
-        check the version along with other details of the response.
-
-        If we're unable to verify we're talking to Elasticsearch
-        but we're also unable to rule it out due to a permission
-        error we instead emit an 'ElasticsearchWarning'.
-        """
-        # Ensure that there's only one thread within this section
-        # at a time to not emit unnecessary index API calls.
-        with self._verify_elasticsearch_lock:
-
-            # Product check has already been completed while we were
-            # waiting our turn, no need to do again.
-            if self._verified_elasticsearch is not None:
-                return
-
-            headers = {
-                header.lower(): value for header, value in (headers or {}).items()
-            }
-            # We know we definitely want JSON so request it via 'accept'
-            headers.setdefault("accept", "application/json")
-
-            info_headers = {}
-            info_response = {}
-            error = None
-
-            attempted_conns = []
-            for conn in chain(self.connection_pool.connections, self.seed_connections):
-                # Only attempt once per connection max.
-                if conn in attempted_conns:
-                    continue
-                attempted_conns.append(conn)
-
-                try:
-                    _, info_headers, info_response = conn.perform_request(
-                        "GET", "/", headers=headers, timeout=timeout
-                    )
-
-                    # Lowercase all the header names for consistency in accessing them.
-                    info_headers = {
-                        header.lower(): value for header, value in info_headers.items()
-                    }
-
-                    info_response = self.deserializer.loads(
-                        info_response, mimetype="application/json"
-                    )
-                    break
-
-                # Previous versions of 7.x Elasticsearch required a specific
-                # permission so if we receive HTTP 401/403 we should warn
-                # instead of erroring out.
-                except (AuthenticationException, AuthorizationException):
-                    warnings.warn(
-                        (
-                            "The client is unable to verify that the server is "
-                            "Elasticsearch due security privileges on the server side"
-                        ),
-                        ElasticsearchWarning,
-                        stacklevel=5,
-                    )
-                    self._verified_elasticsearch = True
-                    return
-
-                # This connection didn't work, we'll try another.
-                except (ConnectionError, SerializationError, TransportError) as err:
-                    if error is None:
-                        error = err
-
-            # If we received a connection error and weren't successful
-            # anywhere then we re-raise the more appropriate error.
-            if error and not info_response:
-                raise error
-
-            # Check the information we got back from the index request.
-            self._verified_elasticsearch = _ProductChecker.check_product(
-                info_headers, info_response
-            )
-
 
 class _ProductChecker:
     """Class which verifies we're connected to a supported product"""
@@ -629,17 +529,17 @@
             )
         else:  # UNSUPPORTED_PRODUCT
             message = (
-                "The client noticed that the server is not Elasticsearch "
-                "and we do not support this unknown product"
+                "The client noticed that the server is not Elasticsearch"
             )
         raise UnsupportedProductError(message)
 
     @classmethod
     def check_product(cls, headers, response):
         # type: (dict[str, str], dict[str, str]) -> int
-        """Verifies that the server we're talking to is Elasticsearch.
+        """Checks whether the server we're talking to is Elasticsearch.
         Does this by checking HTTP headers and the deserialized
-        response to the 'info' API. Returns one of the states above.
+        response to the 'info' API. Returns true - all servers are
+        acceptable.
         """
         try:
             version = response.get("version", {})
@@ -666,24 +566,4 @@
             bad_build_flavor = True
             bad_product_header = True
 
-        # 7.0-7.13 and there's a bad 'tagline' or unsupported 'build_flavor'
-        if (7, 0, 0) <= version_number < (7, 14, 0):
-            if bad_tagline:
-                return cls.UNSUPPORTED_PRODUCT
-            elif bad_build_flavor:
-                return cls.UNSUPPORTED_DISTRIBUTION
-
-        elif (
-            # No version or version less than 6.x
-            version_number < (6, 0, 0)
-            # 6.x and there's a bad 'tagline'
-            or ((6, 0, 0) <= version_number < (7, 0, 0) and bad_tagline)
-            # 7.14+ and there's a bad 'X-Elastic-Product' HTTP header
-            or ((7, 14, 0) <= version_number and bad_product_header)
-        ):
-            return cls.UNSUPPORTED_PRODUCT
-
-        return True
-=======
-        return method, headers, params, body, ignore, timeout
->>>>>>> c4a9ba5d
+        return True