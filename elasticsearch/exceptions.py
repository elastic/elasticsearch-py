--- conflicted
+++ resolved
@@ -51,15 +51,11 @@
     """
 
 
-<<<<<<< HEAD
 class UnsupportedProductError(ElasticsearchException):
     """Error which is raised when the client detects
     it's not connected to a supported product.
     """
 
-
-=======
->>>>>>> c4a9ba5d
 class TransportError(ElasticsearchException):
     """
     Exception raised when ES returns a non-OK (>=400) HTTP status code. Or when
