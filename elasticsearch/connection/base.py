--- conflicted
+++ resolved
@@ -30,14 +30,8 @@
 
 from .. import __versionstr__
 from ..exceptions import (
-<<<<<<< HEAD
-=======
-    TransportError,
-    ImproperlyConfigured,
+    HTTP_EXCEPTIONS,
     ElasticsearchWarning,
->>>>>>> 383d6a40
-    HTTP_EXCEPTIONS,
-    ElasticsearchDeprecationWarning,
     ImproperlyConfigured,
     TransportError,
 )
