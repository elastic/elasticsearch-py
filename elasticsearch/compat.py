--- conflicted
+++ resolved
@@ -4,23 +4,15 @@
 
 if PY2:
     string_types = (basestring,)
-<<<<<<< HEAD
     text_type = unicode
-    from urllib import quote_plus, urlencode, unquote
-=======
     from urllib import quote_plus, quote, urlencode, unquote
->>>>>>> 3d395f30
     from urlparse import urlparse
     from itertools import imap as map
     from Queue import Queue
 else:
     string_types = str, bytes
-<<<<<<< HEAD
     text_type = str
-    from urllib.parse import quote_plus, urlencode, urlparse, unquote
-=======
     from urllib.parse import quote, quote_plus, urlencode, urlparse, unquote
->>>>>>> 3d395f30
 
     map = map
     from queue import Queue