--- conflicted
+++ resolved
@@ -42,14 +42,9 @@
     ConflictError,
     ConnectionError,
     ConnectionTimeout,
-<<<<<<< HEAD
-=======
-    AuthenticationException,
-    AuthorizationException,
-    ElasticsearchWarning,
->>>>>>> 383d6a40
     ElasticsearchDeprecationWarning,
     ElasticsearchException,
+    ElasticsearchWarning,
     ImproperlyConfigured,
     NotFoundError,
     RequestError,
