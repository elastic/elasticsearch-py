--- conflicted
+++ resolved
@@ -343,9 +343,10 @@
         )
         t.sniff_hosts()
         # Ensure we parsed out the fqdn and port from the fqdn/ip:port string.
-<<<<<<< HEAD
-        self.assertEqual(t.connection_pool.connection_opts[0][1],
-                         {'host': 'somehost.tld', 'port': 123})
+        self.assertEqual(
+            t.connection_pool.connection_opts[0][1],
+            {"host": "somehost.tld", "port": 123},
+        )
 
     @patch("elasticsearch.transport.Transport.sniff_hosts")
     def test_sniffing_disabled_on_cloud_instances(self, sniff_hosts):
@@ -353,14 +354,8 @@
             [{}],
             sniff_on_start=True,
             sniff_on_connection_fail=True,
-            cloud_id="cluster:dXMtZWFzdC0xLmF3cy5mb3VuZC5pbyQ0ZmE4ODIxZTc1NjM0MDMyYmVkMWNmMjIxMTBlMmY5NyQ0ZmE4ODIxZTc1NjM0MDMyYmVkMWNmMjIxMTBlMmY5Ng=="
+            cloud_id="cluster:dXMtZWFzdC0xLmF3cy5mb3VuZC5pbyQ0ZmE4ODIxZTc1NjM0MDMyYmVkMWNmMjIxMTBlMmY5NyQ0ZmE4ODIxZTc1NjM0MDMyYmVkMWNmMjIxMTBlMmY5Ng==",
         )
 
         self.assertFalse(t.sniff_on_connection_fail)
-        self.assertIs(sniff_hosts.call_args, None)  # Assert not called.
-=======
-        self.assertEqual(
-            t.connection_pool.connection_opts[0][1],
-            {"host": "somehost.tld", "port": 123},
-        )
->>>>>>> cd34547e
+        self.assertIs(sniff_hosts.call_args, None)  # Assert not called.