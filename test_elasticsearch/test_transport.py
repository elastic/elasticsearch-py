--- conflicted
+++ resolved
@@ -26,7 +26,6 @@
 
 from elasticsearch.connection import Connection
 from elasticsearch.connection_pool import DummyConnectionPool
-<<<<<<< HEAD
 from elasticsearch.exceptions import (
     AuthenticationException,
     AuthorizationException,
@@ -36,11 +35,7 @@
     TransportError,
     UnsupportedProductError,
 )
-from elasticsearch.transport import Transport, _ProductChecker, get_host_info
-=======
-from elasticsearch.exceptions import ConnectionError, TransportError
 from elasticsearch.transport import Transport, get_host_info
->>>>>>> c4a9ba5d
 
 from .test_cases import TestCase
 
@@ -448,481 +443,4 @@
         )
 
         self.assertFalse(t.sniff_on_connection_fail)
-<<<<<<< HEAD
-        self.assertIs(sniff_hosts.call_args, None)  # Assert not called.
-
-
-TAGLINE = "You Know, for Search"
-
-
-@pytest.mark.parametrize(
-    ["headers", "response", "product_error"],
-    [
-        # All empty.
-        ({}, {}, _ProductChecker.UNSUPPORTED_PRODUCT),
-        # Don't check the product header immediately, need to check version first.
-        (
-            {"x-elastic-product": "Elasticsearch"},
-            {},
-            _ProductChecker.UNSUPPORTED_PRODUCT,
-        ),
-        # Version not there.
-        ({}, {"tagline": TAGLINE}, _ProductChecker.UNSUPPORTED_PRODUCT),
-        # Version is nonsense
-        (
-            {},
-            {"version": "1.0.0", "tagline": TAGLINE},
-            _ProductChecker.UNSUPPORTED_PRODUCT,
-        ),
-        # Version number not there
-        ({}, {"version": {}, "tagline": TAGLINE}, _ProductChecker.UNSUPPORTED_PRODUCT),
-        # Version number is nonsense
-        (
-            {},
-            {"version": {"number": "nonsense"}, "tagline": TAGLINE},
-            _ProductChecker.UNSUPPORTED_PRODUCT,
-        ),
-        # Version number way in the past
-        (
-            {},
-            {"version": {"number": "1.0.0"}, "tagline": TAGLINE},
-            _ProductChecker.UNSUPPORTED_PRODUCT,
-        ),
-        # Version number way in the future
-        (
-            {},
-            {"version": {"number": "999.0.0"}, "tagline": TAGLINE},
-            _ProductChecker.UNSUPPORTED_PRODUCT,
-        ),
-        # Build flavor not supposed to be missing
-        (
-            {},
-            {"version": {"number": "7.13.0"}, "tagline": TAGLINE},
-            _ProductChecker.UNSUPPORTED_DISTRIBUTION,
-        ),
-        # Build flavor is 'oss'
-        (
-            {},
-            {
-                "version": {"number": "7.10.0", "build_flavor": "oss"},
-                "tagline": TAGLINE,
-            },
-            _ProductChecker.UNSUPPORTED_DISTRIBUTION,
-        ),
-        # Build flavor is nonsense
-        (
-            {},
-            {
-                "version": {"number": "7.13.0", "build_flavor": "nonsense"},
-                "tagline": TAGLINE,
-            },
-            _ProductChecker.UNSUPPORTED_DISTRIBUTION,
-        ),
-        # Tagline is nonsense
-        (
-            {},
-            {"version": {"number": "7.1.0-SNAPSHOT"}, "tagline": "nonsense"},
-            _ProductChecker.UNSUPPORTED_PRODUCT,
-        ),
-        # Product header is not supposed to be missing
-        (
-            {},
-            {"version": {"number": "7.14.0"}, "tagline": "You Know, for Search"},
-            _ProductChecker.UNSUPPORTED_PRODUCT,
-        ),
-        # Product header is nonsense
-        (
-            {"x-elastic-product": "nonsense"},
-            {"version": {"number": "7.15.0"}, "tagline": TAGLINE},
-            _ProductChecker.UNSUPPORTED_PRODUCT,
-        ),
-    ],
-)
-def test_verify_elasticsearch_errors(headers, response, product_error):
-    assert _ProductChecker.check_product(headers, response) == product_error
-
-
-@pytest.mark.parametrize(
-    ["headers", "response"],
-    [
-        ({}, {"version": {"number": "6.0.0"}, "tagline": TAGLINE}),
-        ({}, {"version": {"number": "6.99.99"}, "tagline": TAGLINE}),
-        (
-            {},
-            {
-                "version": {"number": "7.0.0", "build_flavor": "default"},
-                "tagline": TAGLINE,
-            },
-        ),
-        (
-            {},
-            {
-                "version": {"number": "7.13.99", "build_flavor": "default"},
-                "tagline": TAGLINE,
-            },
-        ),
-        (
-            {"x-elastic-product": "Elasticsearch"},
-            {
-                "version": {"number": "7.14.0", "build_flavor": "default"},
-                "tagline": TAGLINE,
-            },
-        ),
-        (
-            {"x-elastic-product": "Elasticsearch"},
-            {
-                "version": {"number": "7.99.99", "build_flavor": "default"},
-                "tagline": TAGLINE,
-            },
-        ),
-        (
-            {"x-elastic-product": "Elasticsearch"},
-            {
-                "version": {"number": "8.0.0"},
-            },
-        ),
-    ],
-)
-def test_verify_elasticsearch_passes(headers, response):
-    result = _ProductChecker.check_product(headers, response)
-    assert result == _ProductChecker.SUCCESS
-    assert result is True
-
-
-@pytest.mark.parametrize(
-    ["headers", "data"],
-    [
-        (
-            {},
-            '{"version":{"number":"6.99.0"},"tagline":"You Know, for Search"}',
-        ),
-        (
-            {},
-            """{
-  "name" : "io",
-  "cluster_name" : "elasticsearch",
-  "cluster_uuid" : "HaMHUswUSGGnzla8B17Iqw",
-  "version" : {
-    "number" : "7.6.0",
-    "build_flavor" : "default",
-    "build_type" : "tar",
-    "build_hash" : "7f634e9f44834fbc12724506cc1da681b0c3b1e3",
-    "build_date" : "2020-02-06T00:09:00.449973Z",
-    "build_snapshot" : false,
-    "lucene_version" : "8.4.0",
-    "minimum_wire_compatibility_version" : "6.8.0",
-    "minimum_index_compatibility_version" : "6.0.0-beta1"
-  },
-  "tagline" : "You Know, for Search"
-}""",
-        ),
-        (
-            {},
-            '{"version":{"number":"7.13.0","build_flavor":"default"},"tagline":"You Know, for Search"}',
-        ),
-        (
-            {"X-elastic-product": "Elasticsearch"},
-            '{"version":{"number":"7.14.0","build_flavor":"default"},"tagline":"You Know, for Search"}',
-        ),
-    ],
-)
-def test_verify_elasticsearch(headers, data):
-    t = Transport(
-        [{"data": data, "headers": headers}], connection_class=DummyConnection
-    )
-    t.perform_request("GET", "/_search")
-    assert t._verified_elasticsearch is True
-
-    calls = t.connection_pool.connections[0].calls
-    _ = [call[1]["headers"].pop("x-elastic-client-meta") for call in calls]
-
-    assert calls == [
-        (
-            ("GET", "/"),
-            {
-                "headers": {
-                    "accept": "application/json",
-                },
-                "timeout": None,
-            },
-        ),
-        (
-            ("GET", "/_search", None, None),
-            {
-                "headers": {},
-                "ignore": (),
-                "timeout": None,
-            },
-        ),
-    ]
-
-
-@pytest.mark.parametrize(
-    "exception_cls", [AuthorizationException, AuthenticationException]
-)
-def test_verify_elasticsearch_skips_on_auth_errors(exception_cls):
-    t = Transport(
-        [{"exception": exception_cls(exception_cls.status_code)}],
-        connection_class=DummyConnection,
-    )
-
-    with pytest.warns(ElasticsearchWarning) as warns:
-        with pytest.raises(exception_cls):
-            t.perform_request(
-                "GET",
-                "/_search",
-                headers={"Authorization": "testme"},
-                params={"request_timeout": 3},
-            )
-
-    # Assert that a warning was raised due to security privileges
-    assert [str(w.message) for w in warns] == [
-        "The client is unable to verify that the server is "
-        "Elasticsearch due security privileges on the server side"
-    ]
-
-    # Assert that the cluster is "verified"
-    assert t._verified_elasticsearch is True
-
-    # See that the headers were passed along to the "info" request made
-    calls = t.connection_pool.connections[0].calls
-    _ = [call[1]["headers"].pop("x-elastic-client-meta") for call in calls]
-
-    assert calls == [
-        (
-            ("GET", "/"),
-            {
-                "headers": {
-                    "accept": "application/json",
-                    "authorization": "testme",
-                },
-                "timeout": 3,
-            },
-        ),
-        (
-            ("GET", "/_search", {}, None),
-            {
-                "headers": {
-                    "Authorization": "testme",
-                },
-                "ignore": (),
-                "timeout": 3,
-            },
-        ),
-    ]
-
-
-def test_multiple_requests_verify_elasticsearch_success():
-    try:
-        import threading
-    except ImportError:
-        return pytest.skip("Requires the 'threading' module")
-
-    t = Transport(
-        [
-            {
-                "data": '{"version":{"number":"7.13.0","build_flavor":"default"},"tagline":"You Know, for Search"}',
-                "delay": 1,
-            }
-        ],
-        connection_class=DummyConnection,
-    )
-
-    results = []
-    completed_at = []
-
-    class RequestThread(threading.Thread):
-        def run(self):
-            try:
-                results.append(t.perform_request("GET", "/_search"))
-            except Exception as e:
-                results.append(e)
-            completed_at.append(time.time())
-
-    # Execute a bunch of requests concurrently.
-    threads = []
-    start_time = time.time()
-    for _ in range(10):
-        thread = RequestThread()
-        thread.start()
-        threads.append(thread)
-    for thread in threads:
-        thread.join()
-    end_time = time.time()
-
-    # Exactly 10 results completed
-    assert len(results) == 10
-
-    # No errors in the results
-    assert all(isinstance(result, dict) for result in results)
-
-    # Assert that this took longer than 2 seconds but less than 2.1 seconds
-    duration = end_time - start_time
-    assert 2 <= duration <= 2.1
-
-    # Assert that every result came after ~2 seconds, no fast completions.
-    assert all(
-        2 <= completed_time - start_time <= 2.1 for completed_time in completed_at
-    )
-
-    # Assert that the cluster is "verified"
-    assert t._verified_elasticsearch is True
-
-    # See that the first request is always 'GET /' for ES check
-    calls = t.connection_pool.connections[0].calls
-    assert calls[0][0] == ("GET", "/")
-
-    # The rest of the requests are 'GET /_search' afterwards
-    assert all(call[0][:2] == ("GET", "/_search") for call in calls[1:])
-
-
-@pytest.mark.parametrize(
-    ["build_flavor", "tagline", "product_error", "error_message"],
-    [
-        (
-            "default",
-            "BAD TAGLINE",
-            _ProductChecker.UNSUPPORTED_PRODUCT,
-            "The client noticed that the server is not Elasticsearch and we do not support this unknown product",
-        ),
-        (
-            "BAD BUILD FLAVOR",
-            "BAD TAGLINE",
-            _ProductChecker.UNSUPPORTED_PRODUCT,
-            "The client noticed that the server is not Elasticsearch and we do not support this unknown product",
-        ),
-        (
-            "BAD BUILD FLAVOR",
-            "You Know, for Search",
-            _ProductChecker.UNSUPPORTED_DISTRIBUTION,
-            "The client noticed that the server is not a supported distribution of Elasticsearch",
-        ),
-    ],
-)
-def test_multiple_requests_verify_elasticsearch_product_error(
-    build_flavor, tagline, product_error, error_message
-):
-    try:
-        import threading
-    except ImportError:
-        return pytest.skip("Requires the 'threading' module")
-
-    t = Transport(
-        [
-            {
-                "data": '{"version":{"number":"7.13.0","build_flavor":"%s"},"tagline":"%s"}'
-                % (build_flavor, tagline),
-                "delay": 1,
-            }
-        ],
-        connection_class=DummyConnection,
-    )
-
-    results = []
-    completed_at = []
-
-    class RequestThread(threading.Thread):
-        def run(self):
-            try:
-                results.append(t.perform_request("GET", "/_search"))
-            except Exception as e:
-                results.append(e)
-            completed_at.append(time.time())
-
-    # Execute a bunch of requests concurrently.
-    threads = []
-    start_time = time.time()
-    for _ in range(10):
-        thread = RequestThread()
-        thread.start()
-        threads.append(thread)
-    for thread in threads:
-        thread.join()
-    end_time = time.time()
-
-    # Exactly 10 results completed
-    assert len(results) == 10
-
-    # All results were errors
-    assert all(isinstance(result, UnsupportedProductError) for result in results)
-    assert all(str(result) == error_message for result in results)
-
-    # Assert that one request was made but not 2 requests.
-    duration = end_time - start_time
-    assert 1 <= duration <= 1.1
-
-    # Assert that every result came after ~1 seconds, no fast completions.
-    assert all(
-        1 <= completed_time - start_time <= 1.1 for completed_time in completed_at
-    )
-
-    # Assert that the cluster is definitely not Elasticsearch
-    assert t._verified_elasticsearch == product_error
-
-    # See that the first request is always 'GET /' for ES check
-    calls = t.connection_pool.connections[0].calls
-    assert calls[0][0] == ("GET", "/")
-
-    # The rest of the requests are 'GET /_search' afterwards
-    assert all(call[0][:2] == ("GET", "/_search") for call in calls[1:])
-
-
-@pytest.mark.parametrize("error_cls", [ConnectionError, NotFoundError])
-def test_multiple_requests_verify_elasticsearch_retry_on_errors(error_cls):
-    try:
-        import threading
-    except ImportError:
-        return pytest.skip("Requires the 'threading' module")
-
-    t = Transport(
-        [
-            {
-                "exception": error_cls(),
-                "delay": 0.1,
-            }
-        ],
-        connection_class=DummyConnection,
-    )
-
-    results = []
-    completed_at = []
-
-    class RequestThread(threading.Thread):
-        def run(self):
-            try:
-                results.append(t.perform_request("GET", "/_search"))
-            except Exception as e:
-                results.append(e)
-            completed_at.append(time.time())
-
-    # Execute a bunch of requests concurrently.
-    threads = []
-    start_time = time.time()
-    for _ in range(5):
-        thread = RequestThread()
-        thread.start()
-        threads.append(thread)
-    for thread in threads:
-        thread.join()
-    end_time = time.time()
-
-    # Exactly 5 results completed
-    assert len(results) == 5
-
-    # All results were errors and not wrapped in 'UnsupportedProductError'
-    assert all(isinstance(result, error_cls) for result in results)
-
-    # Assert that 5 requests were made in total (5 transport requests per x 0.1s/conn request)
-    duration = end_time - start_time
-    assert 0.5 <= duration <= 0.6
-
-    # Assert that the cluster is still in the unknown/unverified stage.
-    assert t._verified_elasticsearch is None
-
-    # See that the API isn't hit, instead it's the index requests that are failing.
-    calls = t.connection_pool.connections[0].calls
-    assert len(calls) == 5
-    assert all(call[0] == ("GET", "/") for call in calls)
-=======
-        self.assertIs(sniff_hosts.call_args, None)  # Assert not called.
->>>>>>> c4a9ba5d
+        self.assertIs(sniff_hosts.call_args, None)  # Assert not called.