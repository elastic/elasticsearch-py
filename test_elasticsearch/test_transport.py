# -*- coding: utf-8 -*-
from __future__ import unicode_literals
import time

from elasticsearch.transport import Transport, get_host_info
from elasticsearch.connection import Connection
from elasticsearch.connection_pool import DummyConnectionPool
from elasticsearch.exceptions import ConnectionError

from .test_cases import TestCase


class DummyConnection(Connection):
    def __init__(self, **kwargs):
        self.exception = kwargs.pop("exception", None)
        self.status, self.data = kwargs.pop("status", 200), kwargs.pop("data", "{}")
        self.headers = kwargs.pop("headers", {})
        self.calls = []
        super(DummyConnection, self).__init__(**kwargs)

    def perform_request(self, *args, **kwargs):
        self.calls.append((args, kwargs))
        if self.exception:
            raise self.exception
        return self.status, self.headers, self.data


CLUSTER_NODES = """{
  "_nodes" : {
    "total" : 1,
    "successful" : 1,
    "failed" : 0
  },
  "cluster_name" : "elasticsearch",
  "nodes" : {
    "SRZpKFZdQguhhvifmN6UVA" : {
      "name" : "SRZpKFZ",
      "transport_address" : "127.0.0.1:9300",
      "host" : "127.0.0.1",
      "ip" : "127.0.0.1",
      "version" : "5.0.0",
      "build_hash" : "253032b",
      "roles" : [ "master", "data", "ingest" ],
      "http" : {
        "bound_address" : [ "[fe80::1]:9200", "[::1]:9200", "127.0.0.1:9200" ],
        "publish_address" : "1.1.1.1:123",
        "max_content_length_in_bytes" : 104857600
      }
    }
  }
}"""

CLUSTER_NODES_7x_PUBLISH_HOST = """{
  "_nodes" : {
    "total" : 1,
    "successful" : 1,
    "failed" : 0
  },
  "cluster_name" : "elasticsearch",
  "nodes" : {
    "SRZpKFZdQguhhvifmN6UVA" : {
      "name" : "SRZpKFZ",
      "transport_address" : "127.0.0.1:9300",
      "host" : "127.0.0.1",
      "ip" : "127.0.0.1",
      "version" : "5.0.0",
      "build_hash" : "253032b",
      "roles" : [ "master", "data", "ingest" ],
      "http" : {
        "bound_address" : [ "[fe80::1]:9200", "[::1]:9200", "127.0.0.1:9200" ],
        "publish_address" : "somehost.tld/1.1.1.1:123",
        "max_content_length_in_bytes" : 104857600
      }
    }
  }
}"""


class TestHostsInfoCallback(TestCase):
    def test_master_only_nodes_are_ignored(self):
        nodes = [
            {"roles": ["master"]},
            {"roles": ["master", "data", "ingest"]},
            {"roles": ["data", "ingest"]},
            {"roles": []},
            {},
        ]
        chosen = [
            i
            for i, node_info in enumerate(nodes)
            if get_host_info(node_info, i) is not None
        ]
        self.assertEquals([1, 2, 3, 4], chosen)


class TestTransport(TestCase):
    def test_single_connection_uses_dummy_connection_pool(self):
        t = Transport([{}])
        self.assertIsInstance(t.connection_pool, DummyConnectionPool)
        t = Transport([{"host": "localhost"}])
        self.assertIsInstance(t.connection_pool, DummyConnectionPool)

    def test_request_timeout_extracted_from_params_and_passed(self):
        t = Transport([{}], connection_class=DummyConnection)

        t.perform_request("GET", "/", params={"request_timeout": 42})
        self.assertEquals(1, len(t.get_connection().calls))
        self.assertEquals(("GET", "/", {}, None), t.get_connection().calls[0][0])
        self.assertEquals(
<<<<<<< HEAD
            {
                "timeout": 42,
                "ignore": (),
                "headers": {},
            },
=======
            {"timeout": 42, "ignore": (), "headers": None},
>>>>>>> ef75a783
            t.get_connection().calls[0][1],
        )

    def test_opaque_id(self):
        t = Transport([{}], opaque_id="app-1", connection_class=DummyConnection)

        t.perform_request("GET", "/")
        self.assertEquals(1, len(t.get_connection().calls))
        self.assertEquals(("GET", "/", None, None), t.get_connection().calls[0][0])
        self.assertEquals(
            {
                "timeout": None,
                "ignore": (),
                "headers": {"x-opaque-id": "app-1"},
            },
            t.get_connection().calls[0][1],
        )

        # Now try with an 'x-opaque-id' set on perform_request().
        t.perform_request("GET", "/", headers={"x-opaque-id": "request-1"})
        self.assertEquals(2, len(t.get_connection().calls))
        self.assertEquals(("GET", "/", None, None), t.get_connection().calls[1][0])
        self.assertEquals(
            {
                "timeout": None,
                "ignore": (),
                "headers": {"x-opaque-id": "request-1"},
            },
            t.get_connection().calls[1][1],
        )

    def test_request_with_custom_user_agent_header(self):
        t = Transport([{}], connection_class=DummyConnection)

        t.perform_request("GET", "/", headers={"user-agent": "my-custom-value/1.2.3"})
        self.assertEquals(1, len(t.get_connection().calls))
        self.assertEquals(
            {
                "timeout": None,
                "ignore": (),
                "headers": {"user-agent": "my-custom-value/1.2.3"},
            },
            t.get_connection().calls[0][1],
        )

    def test_send_get_body_as_source(self):
        t = Transport([{}], send_get_body_as="source", connection_class=DummyConnection)

        t.perform_request("GET", "/", body={})
        self.assertEquals(1, len(t.get_connection().calls))
        self.assertEquals(
            ("GET", "/", {"source": "{}"}, None), t.get_connection().calls[0][0]
        )

    def test_send_get_body_as_post(self):
        t = Transport([{}], send_get_body_as="POST", connection_class=DummyConnection)

        t.perform_request("GET", "/", body={})
        self.assertEquals(1, len(t.get_connection().calls))
        self.assertEquals(("POST", "/", None, b"{}"), t.get_connection().calls[0][0])

    def test_body_gets_encoded_into_bytes(self):
        t = Transport([{}], connection_class=DummyConnection)

        t.perform_request("GET", "/", body="你好")
        self.assertEquals(1, len(t.get_connection().calls))
        self.assertEquals(
            ("GET", "/", None, b"\xe4\xbd\xa0\xe5\xa5\xbd"),
            t.get_connection().calls[0][0],
        )

    def test_body_bytes_get_passed_untouched(self):
        t = Transport([{}], connection_class=DummyConnection)

        body = b"\xe4\xbd\xa0\xe5\xa5\xbd"
        t.perform_request("GET", "/", body=body)
        self.assertEquals(1, len(t.get_connection().calls))
        self.assertEquals(("GET", "/", None, body), t.get_connection().calls[0][0])

    def test_body_surrogates_replaced_encoded_into_bytes(self):
        t = Transport([{}], connection_class=DummyConnection)

        t.perform_request("GET", "/", body="你好\uda6a")
        self.assertEquals(1, len(t.get_connection().calls))
        self.assertEquals(
            ("GET", "/", None, b"\xe4\xbd\xa0\xe5\xa5\xbd\xed\xa9\xaa"),
            t.get_connection().calls[0][0],
        )

    def test_kwargs_passed_on_to_connections(self):
        t = Transport([{"host": "google.com"}], port=123)
        self.assertEquals(1, len(t.connection_pool.connections))
        self.assertEquals(
            "http://google.com:123", t.connection_pool.connections[0].host
        )

    def test_kwargs_passed_on_to_connection_pool(self):
        dt = object()
        t = Transport([{}, {}], dead_timeout=dt)
        self.assertIs(dt, t.connection_pool.dead_timeout)

    def test_custom_connection_class(self):
        class MyConnection(object):
            def __init__(self, **kwargs):
                self.kwargs = kwargs

        t = Transport([{}], connection_class=MyConnection)
        self.assertEquals(1, len(t.connection_pool.connections))
        self.assertIsInstance(t.connection_pool.connections[0], MyConnection)

    def test_add_connection(self):
        t = Transport([{}], randomize_hosts=False)
        t.add_connection({"host": "google.com", "port": 1234})

        self.assertEquals(2, len(t.connection_pool.connections))
        self.assertEquals(
            "http://google.com:1234", t.connection_pool.connections[1].host
        )

    def test_request_will_fail_after_X_retries(self):
        t = Transport(
            [{"exception": ConnectionError("abandon ship")}],
            connection_class=DummyConnection,
        )

        self.assertRaises(ConnectionError, t.perform_request, "GET", "/")
        self.assertEquals(4, len(t.get_connection().calls))

    def test_failed_connection_will_be_marked_as_dead(self):
        t = Transport(
            [{"exception": ConnectionError("abandon ship")}] * 2,
            connection_class=DummyConnection,
        )

        self.assertRaises(ConnectionError, t.perform_request, "GET", "/")
        self.assertEquals(0, len(t.connection_pool.connections))

    def test_resurrected_connection_will_be_marked_as_live_on_success(self):
        t = Transport([{}, {}], connection_class=DummyConnection)
        con1 = t.connection_pool.get_connection()
        con2 = t.connection_pool.get_connection()
        t.connection_pool.mark_dead(con1)
        t.connection_pool.mark_dead(con2)

        t.perform_request("GET", "/")
        self.assertEquals(1, len(t.connection_pool.connections))
        self.assertEquals(1, len(t.connection_pool.dead_count))

    def test_sniff_will_use_seed_connections(self):
        t = Transport([{"data": CLUSTER_NODES}], connection_class=DummyConnection)
        t.set_connections([{"data": "invalid"}])

        t.sniff_hosts()
        self.assertEquals(1, len(t.connection_pool.connections))
        self.assertEquals("http://1.1.1.1:123", t.get_connection().host)

    def test_sniff_on_start_fetches_and_uses_nodes_list(self):
        t = Transport(
            [{"data": CLUSTER_NODES}],
            connection_class=DummyConnection,
            sniff_on_start=True,
        )
        self.assertEquals(1, len(t.connection_pool.connections))
        self.assertEquals("http://1.1.1.1:123", t.get_connection().host)

    def test_sniff_on_start_ignores_sniff_timeout(self):
        t = Transport(
            [{"data": CLUSTER_NODES}],
            connection_class=DummyConnection,
            sniff_on_start=True,
            sniff_timeout=12,
        )
        self.assertEquals(
            (("GET", "/_nodes/_all/http"), {"timeout": None}),
            t.seed_connections[0].calls[0],
        )

    def test_sniff_uses_sniff_timeout(self):
        t = Transport(
            [{"data": CLUSTER_NODES}],
            connection_class=DummyConnection,
            sniff_timeout=42,
        )
        t.sniff_hosts()
        self.assertEquals(
            (("GET", "/_nodes/_all/http"), {"timeout": 42}),
            t.seed_connections[0].calls[0],
        )

    def test_sniff_reuses_connection_instances_if_possible(self):
        t = Transport(
            [{"data": CLUSTER_NODES}, {"host": "1.1.1.1", "port": 123}],
            connection_class=DummyConnection,
            randomize_hosts=False,
        )
        connection = t.connection_pool.connections[1]

        t.sniff_hosts()
        self.assertEquals(1, len(t.connection_pool.connections))
        self.assertIs(connection, t.get_connection())

    def test_sniff_on_fail_triggers_sniffing_on_fail(self):
        t = Transport(
            [{"exception": ConnectionError("abandon ship")}, {"data": CLUSTER_NODES}],
            connection_class=DummyConnection,
            sniff_on_connection_fail=True,
            max_retries=0,
            randomize_hosts=False,
        )

        self.assertRaises(ConnectionError, t.perform_request, "GET", "/")
        self.assertEquals(1, len(t.connection_pool.connections))
        self.assertEquals("http://1.1.1.1:123", t.get_connection().host)

    def test_sniff_after_n_seconds(self):
        t = Transport(
            [{"data": CLUSTER_NODES}],
            connection_class=DummyConnection,
            sniffer_timeout=5,
        )

        for _ in range(4):
            t.perform_request("GET", "/")
        self.assertEquals(1, len(t.connection_pool.connections))
        self.assertIsInstance(t.get_connection(), DummyConnection)
        t.last_sniff = time.time() - 5.1

        t.perform_request("GET", "/")
        self.assertEquals(1, len(t.connection_pool.connections))
        self.assertEquals("http://1.1.1.1:123", t.get_connection().host)
        self.assertTrue(time.time() - 1 < t.last_sniff < time.time() + 0.01)

    def test_sniff_7x_publish_host(self):
        # Test the response shaped when a 7.x node has publish_host set
        # and the returend data is shaped in the fqdn/ip:port format.
        t = Transport(
            [{"data": CLUSTER_NODES_7x_PUBLISH_HOST}],
            connection_class=DummyConnection,
            sniff_timeout=42,
        )
        t.sniff_hosts()
        # Ensure we parsed out the fqdn and port from the fqdn/ip:port string.
        self.assertEqual(
            t.connection_pool.connection_opts[0][1],
            {"host": "somehost.tld", "port": 123},
        )<|MERGE_RESOLUTION|>--- conflicted
+++ resolved
@@ -107,15 +107,7 @@
         self.assertEquals(1, len(t.get_connection().calls))
         self.assertEquals(("GET", "/", {}, None), t.get_connection().calls[0][0])
         self.assertEquals(
-<<<<<<< HEAD
-            {
-                "timeout": 42,
-                "ignore": (),
-                "headers": {},
-            },
-=======
-            {"timeout": 42, "ignore": (), "headers": None},
->>>>>>> ef75a783
+            {"timeout": 42, "ignore": (), "headers": {}},
             t.get_connection().calls[0][1],
         )
 
@@ -126,11 +118,7 @@
         self.assertEquals(1, len(t.get_connection().calls))
         self.assertEquals(("GET", "/", None, None), t.get_connection().calls[0][0])
         self.assertEquals(
-            {
-                "timeout": None,
-                "ignore": (),
-                "headers": {"x-opaque-id": "app-1"},
-            },
+            {"timeout": None, "ignore": (), "headers": {"x-opaque-id": "app-1"}},
             t.get_connection().calls[0][1],
         )
 
@@ -139,11 +127,7 @@
         self.assertEquals(2, len(t.get_connection().calls))
         self.assertEquals(("GET", "/", None, None), t.get_connection().calls[1][0])
         self.assertEquals(
-            {
-                "timeout": None,
-                "ignore": (),
-                "headers": {"x-opaque-id": "request-1"},
-            },
+            {"timeout": None, "ignore": (), "headers": {"x-opaque-id": "request-1"}},
             t.get_connection().calls[1][1],
         )
 
