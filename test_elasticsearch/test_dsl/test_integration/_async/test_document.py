--- conflicted
+++ resolved
@@ -627,12 +627,8 @@
     )
 
 
-<<<<<<< HEAD
-@pytest.mark.anyio
-=======
-@pytest.mark.asyncio
+@pytest.mark.anyio
 @pytest.mark.parametrize("validate", (True, False))
->>>>>>> fcdbbc09
 async def test_save_without_skip_empty_will_include_empty_fields(
     async_write_client: AsyncElasticsearch,
     validate: bool,
