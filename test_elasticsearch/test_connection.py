--- conflicted
+++ resolved
@@ -14,7 +14,11 @@
     RequestError,
     NotFoundError,
 )
-from elasticsearch.connection import Connection, RequestsHttpConnection, Urllib3HttpConnection
+from elasticsearch.connection import (
+    Connection,
+    RequestsHttpConnection,
+    Urllib3HttpConnection,
+)
 from elasticsearch import __versionstr__
 from .test_cases import TestCase, SkipTest
 
@@ -27,28 +31,61 @@
 class TestBaseConnection(TestCase):
     def test_parse_cloud_id(self):
         # Embedded port in cloud_id
-        con = Connection(cloud_id="cluster:d2VzdGV1cm9wZS5henVyZS5lbGFzdGljLWNsb3VkLmNvbTo5MjQzJGM2NjM3ZjMxMmM1MjQzY2RhN2RlZDZlOTllM2QyYzE5")
-        self.assertEqual(con.host, "https://c6637f312c5243cda7ded6e99e3d2c19.westeurope.azure.elastic-cloud.com:9243")
+        con = Connection(
+            cloud_id="cluster:d2VzdGV1cm9wZS5henVyZS5lbGFzdGljLWNsb3VkLmNvbTo5MjQzJGM2NjM3ZjMxMmM1MjQzY2RhN2RlZDZlOTllM2QyYzE5"
+        )
+        self.assertEqual(
+            con.host,
+            "https://c6637f312c5243cda7ded6e99e3d2c19.westeurope.azure.elastic-cloud.com:9243",
+        )
         self.assertEqual(con.port, 9243)
-        self.assertEqual(con.hostname, "c6637f312c5243cda7ded6e99e3d2c19.westeurope.azure.elastic-cloud.com")
+        self.assertEqual(
+            con.hostname,
+            "c6637f312c5243cda7ded6e99e3d2c19.westeurope.azure.elastic-cloud.com",
+        )
 
         # Embedded port but overridden
-        con = Connection(cloud_id="cluster:d2VzdGV1cm9wZS5henVyZS5lbGFzdGljLWNsb3VkLmNvbTo5MjQzJGM2NjM3ZjMxMmM1MjQzY2RhN2RlZDZlOTllM2QyYzE5", port=443)
-        self.assertEqual(con.host, "https://c6637f312c5243cda7ded6e99e3d2c19.westeurope.azure.elastic-cloud.com:443")
+        con = Connection(
+            cloud_id="cluster:d2VzdGV1cm9wZS5henVyZS5lbGFzdGljLWNsb3VkLmNvbTo5MjQzJGM2NjM3ZjMxMmM1MjQzY2RhN2RlZDZlOTllM2QyYzE5",
+            port=443,
+        )
+        self.assertEqual(
+            con.host,
+            "https://c6637f312c5243cda7ded6e99e3d2c19.westeurope.azure.elastic-cloud.com:443",
+        )
         self.assertEqual(con.port, 443)
-        self.assertEqual(con.hostname, "c6637f312c5243cda7ded6e99e3d2c19.westeurope.azure.elastic-cloud.com")
+        self.assertEqual(
+            con.hostname,
+            "c6637f312c5243cda7ded6e99e3d2c19.westeurope.azure.elastic-cloud.com",
+        )
 
         # Port is 443, removed by default.
-        con = Connection(cloud_id="cluster:d2VzdGV1cm9wZS5henVyZS5lbGFzdGljLWNsb3VkLmNvbSRlN2RlOWYxMzQ1ZTQ0OTAyODNkOTAzYmU1YjZmOTE5ZQ==")
-        self.assertEqual(con.host, "https://e7de9f1345e4490283d903be5b6f919e.westeurope.azure.elastic-cloud.com")
+        con = Connection(
+            cloud_id="cluster:d2VzdGV1cm9wZS5henVyZS5lbGFzdGljLWNsb3VkLmNvbSRlN2RlOWYxMzQ1ZTQ0OTAyODNkOTAzYmU1YjZmOTE5ZQ=="
+        )
+        self.assertEqual(
+            con.host,
+            "https://e7de9f1345e4490283d903be5b6f919e.westeurope.azure.elastic-cloud.com",
+        )
         self.assertEqual(con.port, None)
-        self.assertEqual(con.hostname, "e7de9f1345e4490283d903be5b6f919e.westeurope.azure.elastic-cloud.com")
+        self.assertEqual(
+            con.hostname,
+            "e7de9f1345e4490283d903be5b6f919e.westeurope.azure.elastic-cloud.com",
+        )
 
         # No port, contains Kibana UUID
-        con = Connection(cloud_id="cluster:d2VzdGV1cm9wZS5henVyZS5lbGFzdGljLWNsb3VkLmNvbSQ4YWY3ZWUzNTQyMGY0NThlOTAzMDI2YjQwNjQwODFmMiQyMDA2MTU1NmM1NDA0OTg2YmZmOTU3ZDg0YTZlYjUxZg==")
-        self.assertEqual(con.host, "https://8af7ee35420f458e903026b4064081f2.westeurope.azure.elastic-cloud.com")
+        con = Connection(
+            cloud_id="cluster:d2VzdGV1cm9wZS5henVyZS5lbGFzdGljLWNsb3VkLmNvbSQ4YWY3ZWUzNTQyMGY0NThlOTAzMDI2YjQwNjQwODFmMiQyMDA2MTU1NmM1NDA0OTg2YmZmOTU3ZDg0YTZlYjUxZg=="
+        )
+        self.assertEqual(
+            con.host,
+            "https://8af7ee35420f458e903026b4064081f2.westeurope.azure.elastic-cloud.com",
+        )
         self.assertEqual(con.port, None)
-        self.assertEqual(con.hostname, "8af7ee35420f458e903026b4064081f2.westeurope.azure.elastic-cloud.com")
+        self.assertEqual(
+            con.hostname,
+            "8af7ee35420f458e903026b4064081f2.westeurope.azure.elastic-cloud.com",
+        )
 
 
 class TestUrllib3Connection(TestCase):
@@ -94,26 +131,24 @@
         self.assertEquals(
             con.host, "https://4fa8821e75634032bed1cf22110e2f97.us-east-1.aws.found.io"
         )
-<<<<<<< HEAD
         self.assertEquals(con.port, None)
-        self.assertEquals(con.hostname, "4fa8821e75634032bed1cf22110e2f97.us-east-1.aws.found.io")
-=======
+        self.assertEquals(
+            con.hostname, "4fa8821e75634032bed1cf22110e2f97.us-east-1.aws.found.io"
+        )
+        self.assertTrue(con.http_compress)
+
+        con = Urllib3HttpConnection(
+            cloud_id="cluster:dXMtZWFzdC0xLmF3cy5mb3VuZC5pbyQ0ZmE4ODIxZTc1NjM0MDMyYmVkMWNmMjIxMTBlMmY5NyQ0ZmE4ODIxZTc1NjM0MDMyYmVkMWNmMjIxMTBlMmY5Ng==",
+            port=9243,
+        )
+        self.assertEquals(
+            con.host,
+            "https://4fa8821e75634032bed1cf22110e2f97.us-east-1.aws.found.io:9243",
+        )
         self.assertEquals(con.port, 9243)
         self.assertEquals(
-            con.hostname, "0fd50f62320ed6539f6cb48e1b68.example.cloud.com"
-        )
->>>>>>> cd34547e
-        self.assertTrue(con.http_compress)
-
-        con = Urllib3HttpConnection(
-            cloud_id="cluster:dXMtZWFzdC0xLmF3cy5mb3VuZC5pbyQ0ZmE4ODIxZTc1NjM0MDMyYmVkMWNmMjIxMTBlMmY5NyQ0ZmE4ODIxZTc1NjM0MDMyYmVkMWNmMjIxMTBlMmY5Ng==",
-            port=9243,
-        )
-        self.assertEquals(
-            con.host, "https://4fa8821e75634032bed1cf22110e2f97.us-east-1.aws.found.io:9243"
-        )
-        self.assertEquals(con.port, 9243)
-        self.assertEquals(con.hostname, "4fa8821e75634032bed1cf22110e2f97.us-east-1.aws.found.io")
+            con.hostname, "4fa8821e75634032bed1cf22110e2f97.us-east-1.aws.found.io"
+        )
 
     def test_api_key_auth(self):
         # test with tuple
@@ -121,34 +156,24 @@
             cloud_id="cluster:dXMtZWFzdC0xLmF3cy5mb3VuZC5pbyQ0ZmE4ODIxZTc1NjM0MDMyYmVkMWNmMjIxMTBlMmY5NyQ0ZmE4ODIxZTc1NjM0MDMyYmVkMWNmMjIxMTBlMmY5Ng==",
             api_key=("elastic", "changeme1"),
         )
-<<<<<<< HEAD
-        self.assertEquals(con.headers["authorization"], "ApiKey ZWxhc3RpYzpjaGFuZ2VtZTE=")
-        self.assertEquals(con.host, "https://4fa8821e75634032bed1cf22110e2f97.us-east-1.aws.found.io")
-=======
         self.assertEquals(
             con.headers["authorization"], "ApiKey ZWxhc3RpYzpjaGFuZ2VtZTE="
         )
         self.assertEquals(
-            con.host, "https://0fd50f62320ed6539f6cb48e1b68.example.cloud.com:9243"
-        )
->>>>>>> cd34547e
+            con.host, "https://4fa8821e75634032bed1cf22110e2f97.us-east-1.aws.found.io"
+        )
 
         # test with base64 encoded string
         con = Urllib3HttpConnection(
             cloud_id="cluster:dXMtZWFzdC0xLmF3cy5mb3VuZC5pbyQ0ZmE4ODIxZTc1NjM0MDMyYmVkMWNmMjIxMTBlMmY5NyQ0ZmE4ODIxZTc1NjM0MDMyYmVkMWNmMjIxMTBlMmY5Ng==",
             api_key="ZWxhc3RpYzpjaGFuZ2VtZTI=",
         )
-<<<<<<< HEAD
-        self.assertEquals(con.headers["authorization"], "ApiKey ZWxhc3RpYzpjaGFuZ2VtZTI=")
-        self.assertEquals(con.host, "https://4fa8821e75634032bed1cf22110e2f97.us-east-1.aws.found.io")
-=======
         self.assertEquals(
             con.headers["authorization"], "ApiKey ZWxhc3RpYzpjaGFuZ2VtZTI="
         )
         self.assertEquals(
-            con.host, "https://0fd50f62320ed6539f6cb48e1b68.example.cloud.com:9243"
-        )
->>>>>>> cd34547e
+            con.host, "https://4fa8821e75634032bed1cf22110e2f97.us-east-1.aws.found.io"
+        )
 
     def test_no_http_compression(self):
         con = self._get_mock_connection()
@@ -197,24 +222,14 @@
         self.assertEquals(con.http_compress, True)
 
         con = Urllib3HttpConnection(
-<<<<<<< HEAD
-            cloud_id="cluster:dXMtZWFzdC0xLmF3cy5mb3VuZC5pbyQ0ZmE4ODIxZTc1NjM0MDMyYmVkMWNmMjIxMTBlMmY5NyQ0ZmE4ODIxZTc1NjM0MDMyYmVkMWNmMjIxMTBlMmY5Ng==",
-            http_compress=False
-=======
-            cloud_id="foobar:ZXhhbXBsZS5jbG91ZC5jb20kMGZkNTBmNjIzMjBlZDY1MzlmNmNiNDhlMWI2OCRhYzUzOTVhODgz\nNDU2NmM5ZjE1Y2Q4ZTQ5MGE=\n",
+            cloud_id="cluster:dXMtZWFzdC0xLmF3cy5mb3VuZC5pbyQ0ZmE4ODIxZTc1NjM0MDMyYmVkMWNmMjIxMTBlMmY5NyQ0ZmE4ODIxZTc1NjM0MDMyYmVkMWNmMjIxMTBlMmY5Ng==",
             http_compress=False,
->>>>>>> cd34547e
         )
         self.assertEquals(con.http_compress, False)
 
         con = Urllib3HttpConnection(
-<<<<<<< HEAD
-            cloud_id="cluster:dXMtZWFzdC0xLmF3cy5mb3VuZC5pbyQ0ZmE4ODIxZTc1NjM0MDMyYmVkMWNmMjIxMTBlMmY5NyQ0ZmE4ODIxZTc1NjM0MDMyYmVkMWNmMjIxMTBlMmY5Ng==",
-            http_compress=True
-=======
-            cloud_id="foobar:ZXhhbXBsZS5jbG91ZC5jb20kMGZkNTBmNjIzMjBlZDY1MzlmNmNiNDhlMWI2OCRhYzUzOTVhODgz\nNDU2NmM5ZjE1Y2Q4ZTQ5MGE=\n",
+            cloud_id="cluster:dXMtZWFzdC0xLmF3cy5mb3VuZC5pbyQ0ZmE4ODIxZTc1NjM0MDMyYmVkMWNmMjIxMTBlMmY5NyQ0ZmE4ODIxZTc1NjM0MDMyYmVkMWNmMjIxMTBlMmY5Ng==",
             http_compress=True,
->>>>>>> cd34547e
         )
         self.assertEquals(con.http_compress, True)
 
@@ -395,26 +410,24 @@
         self.assertEquals(
             con.host, "https://4fa8821e75634032bed1cf22110e2f97.us-east-1.aws.found.io"
         )
-<<<<<<< HEAD
         self.assertEquals(con.port, None)
-        self.assertEquals(con.hostname, "4fa8821e75634032bed1cf22110e2f97.us-east-1.aws.found.io")
-=======
+        self.assertEquals(
+            con.hostname, "4fa8821e75634032bed1cf22110e2f97.us-east-1.aws.found.io"
+        )
+        self.assertTrue(con.http_compress)
+
+        con = RequestsHttpConnection(
+            cloud_id="cluster:dXMtZWFzdC0xLmF3cy5mb3VuZC5pbyQ0ZmE4ODIxZTc1NjM0MDMyYmVkMWNmMjIxMTBlMmY5NyQ0ZmE4ODIxZTc1NjM0MDMyYmVkMWNmMjIxMTBlMmY5Ng==",
+            port=9243,
+        )
+        self.assertEquals(
+            con.host,
+            "https://4fa8821e75634032bed1cf22110e2f97.us-east-1.aws.found.io:9243",
+        )
         self.assertEquals(con.port, 9243)
         self.assertEquals(
-            con.hostname, "0fd50f62320ed6539f6cb48e1b68.example.cloud.com"
-        )
->>>>>>> cd34547e
-        self.assertTrue(con.http_compress)
-
-        con = RequestsHttpConnection(
-            cloud_id="cluster:dXMtZWFzdC0xLmF3cy5mb3VuZC5pbyQ0ZmE4ODIxZTc1NjM0MDMyYmVkMWNmMjIxMTBlMmY5NyQ0ZmE4ODIxZTc1NjM0MDMyYmVkMWNmMjIxMTBlMmY5Ng==",
-            port=9243,
-        )
-        self.assertEquals(
-            con.host, "https://4fa8821e75634032bed1cf22110e2f97.us-east-1.aws.found.io:9243"
-        )
-        self.assertEquals(con.port, 9243)
-        self.assertEquals(con.hostname, "4fa8821e75634032bed1cf22110e2f97.us-east-1.aws.found.io")
+            con.hostname, "4fa8821e75634032bed1cf22110e2f97.us-east-1.aws.found.io"
+        )
 
     def test_api_key_auth(self):
         # test with tuple
@@ -422,34 +435,24 @@
             cloud_id="cluster:dXMtZWFzdC0xLmF3cy5mb3VuZC5pbyQ0ZmE4ODIxZTc1NjM0MDMyYmVkMWNmMjIxMTBlMmY5NyQ0ZmE4ODIxZTc1NjM0MDMyYmVkMWNmMjIxMTBlMmY5Ng==",
             api_key=("elastic", "changeme1"),
         )
-<<<<<<< HEAD
-        self.assertEquals(con.session.headers["authorization"], "ApiKey ZWxhc3RpYzpjaGFuZ2VtZTE=")
-        self.assertEquals(con.host, "https://4fa8821e75634032bed1cf22110e2f97.us-east-1.aws.found.io")
-=======
         self.assertEquals(
             con.session.headers["authorization"], "ApiKey ZWxhc3RpYzpjaGFuZ2VtZTE="
         )
         self.assertEquals(
-            con.host, "https://0fd50f62320ed6539f6cb48e1b68.example.cloud.com:9243"
-        )
->>>>>>> cd34547e
+            con.host, "https://4fa8821e75634032bed1cf22110e2f97.us-east-1.aws.found.io"
+        )
 
         # test with base64 encoded string
         con = RequestsHttpConnection(
             cloud_id="cluster:dXMtZWFzdC0xLmF3cy5mb3VuZC5pbyQ0ZmE4ODIxZTc1NjM0MDMyYmVkMWNmMjIxMTBlMmY5NyQ0ZmE4ODIxZTc1NjM0MDMyYmVkMWNmMjIxMTBlMmY5Ng==",
             api_key="ZWxhc3RpYzpjaGFuZ2VtZTI=",
         )
-<<<<<<< HEAD
-        self.assertEquals(con.session.headers["authorization"], "ApiKey ZWxhc3RpYzpjaGFuZ2VtZTI=")
-        self.assertEquals(con.host, "https://4fa8821e75634032bed1cf22110e2f97.us-east-1.aws.found.io")
-=======
         self.assertEquals(
             con.session.headers["authorization"], "ApiKey ZWxhc3RpYzpjaGFuZ2VtZTI="
         )
         self.assertEquals(
-            con.host, "https://0fd50f62320ed6539f6cb48e1b68.example.cloud.com:9243"
-        )
->>>>>>> cd34547e
+            con.host, "https://4fa8821e75634032bed1cf22110e2f97.us-east-1.aws.found.io"
+        )
 
     def test_no_http_compression(self):
         con = self._get_mock_connection()
@@ -493,24 +496,14 @@
         self.assertEquals(con.http_compress, True)
 
         con = RequestsHttpConnection(
-<<<<<<< HEAD
-            cloud_id="cluster:dXMtZWFzdC0xLmF3cy5mb3VuZC5pbyQ0ZmE4ODIxZTc1NjM0MDMyYmVkMWNmMjIxMTBlMmY5NyQ0ZmE4ODIxZTc1NjM0MDMyYmVkMWNmMjIxMTBlMmY5Ng==",
-            http_compress=False
-=======
-            cloud_id="foobar:ZXhhbXBsZS5jbG91ZC5jb20kMGZkNTBmNjIzMjBlZDY1MzlmNmNiNDhlMWI2OCRhYzUzOTVhODgz\nNDU2NmM5ZjE1Y2Q4ZTQ5MGE=\n",
+            cloud_id="cluster:dXMtZWFzdC0xLmF3cy5mb3VuZC5pbyQ0ZmE4ODIxZTc1NjM0MDMyYmVkMWNmMjIxMTBlMmY5NyQ0ZmE4ODIxZTc1NjM0MDMyYmVkMWNmMjIxMTBlMmY5Ng==",
             http_compress=False,
->>>>>>> cd34547e
         )
         self.assertEquals(con.http_compress, False)
 
         con = RequestsHttpConnection(
-<<<<<<< HEAD
-            cloud_id="cluster:dXMtZWFzdC0xLmF3cy5mb3VuZC5pbyQ0ZmE4ODIxZTc1NjM0MDMyYmVkMWNmMjIxMTBlMmY5NyQ0ZmE4ODIxZTc1NjM0MDMyYmVkMWNmMjIxMTBlMmY5Ng==",
-            http_compress=True
-=======
-            cloud_id="foobar:ZXhhbXBsZS5jbG91ZC5jb20kMGZkNTBmNjIzMjBlZDY1MzlmNmNiNDhlMWI2OCRhYzUzOTVhODgz\nNDU2NmM5ZjE1Y2Q4ZTQ5MGE=\n",
+            cloud_id="cluster:dXMtZWFzdC0xLmF3cy5mb3VuZC5pbyQ0ZmE4ODIxZTc1NjM0MDMyYmVkMWNmMjIxMTBlMmY5NyQ0ZmE4ODIxZTc1NjM0MDMyYmVkMWNmMjIxMTBlMmY5Ng==",
             http_compress=True,
->>>>>>> cd34547e
         )
         self.assertEquals(con.http_compress, True)
 
