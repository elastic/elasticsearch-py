--- conflicted
+++ resolved
@@ -41,12 +41,7 @@
         "TestIndicesGetAlias10Basic",
         # Disallowing expensive queries is 7.7+
         "TestSearch320DisallowQueries",
-<<<<<<< HEAD
-        # <0 window is erroring now instead of warning
-        "TestSearchAggregation250MovingFn",
-=======
         "TestIndicesPutIndexTemplate10Basic",
->>>>>>> 47d5e6f1
     }
 }
 
